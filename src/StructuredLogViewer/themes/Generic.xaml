﻿<ResourceDictionary xmlns="http://schemas.microsoft.com/winfx/2006/xaml/presentation"
                    xmlns:x="http://schemas.microsoft.com/winfx/2006/xaml"
                    xmlns:l="clr-namespace:Microsoft.Build.Logging.StructuredLogger;assembly=StructuredLogger"
                    xmlns:local="clr-namespace:Microsoft.Build.Logging.StructuredLogger"
                    xmlns:core="clr-namespace:Microsoft.Build.Logging.StructuredLogger;assembly=StructuredLogViewer.Core"
                    xmlns:controls="clr-namespace:StructuredLogViewer.Controls"
                    xmlns:s="clr-namespace:StructuredLogViewer">

  <Geometry x:Key="SearchGeometry">F1 M 8.5,7.0 C 7.12,7.00 6.0,5.88 6.0,4.5 C 6.0,3.12 7.12,2.0 8.5,2.0 C 9.88,2.0 11.0,3.12 11.0,4.5 C 11.0,5.88 9.88,7.0 8.5,7.0 Z M 8.5,0.0 C 6.02,0.0 4.0,2.02 4.0,4.500 C 4.0,5.23 4.19,5.9 4.49,6.5 L 0.0,11.0 L 2.0,13.0 L 6.49,8.51 C 7.1,8.81 7.77,9.0 8.5,9.0 C 11.0,9.0 13.0,7.0 13.0,4.5 C 13.0,2.02 11.0,0.0 8.5,0.0 Z</Geometry>
  <BooleanToVisibilityConverter x:Key="booleanToVisibilityConverter" />

  <SolidColorBrush x:Key="FolderStroke" Color="Goldenrod" />
  <SolidColorBrush x:Key="TargetStroke" Color="MediumPurple" />
  <SolidColorBrush x:Key="TaskStroke" Color="DodgerBlue" />
  <SolidColorBrush x:Key="ParameterStroke" Color="DodgerBlue" />
  <SolidColorBrush x:Key="PropertyStroke" Color="DodgerBlue" />
  <SolidColorBrush x:Key="ItemStroke" Color="MediumAquamarine" />
  <SolidColorBrush x:Key="MetadataStroke" Color="MediumAquamarine" />
  <SolidColorBrush x:Key="MessageStroke" Color="LightGray" />
  <SolidColorBrush x:Key="ImportStroke" Color="Sienna" />
  <SolidColorBrush x:Key="NoImportStroke" Color="Red" />
  <SolidColorBrush x:Key="ErrorStroke" Color="Red" />
  <SolidColorBrush x:Key="WarningStroke" Color="Gold" />
  <SolidColorBrush x:Key="SearchResultStroke" Color="OrangeRed" />
  <SolidColorBrush x:Key="ContainsSearchResultStroke" Color="LightCoral" />

  <LinearGradientBrush x:Key="ClosedFolderBrush" StartPoint="0,0" EndPoint="1,1">
    <GradientStop Color="FloralWhite" Offset="0" />
    <GradientStop Color="NavajoWhite" Offset="1" />
  </LinearGradientBrush>

  <LinearGradientBrush x:Key="TargetBrush" StartPoint="0,0" EndPoint="1,1">
    <GradientStop Color="LavenderBlush" Offset="0" />
    <GradientStop Color="Thistle" Offset="1" />
  </LinearGradientBrush>

  <LinearGradientBrush x:Key="TaskBrush" StartPoint="0,0" EndPoint="1,1">
    <GradientStop Color="Cyan" Offset="0" />
    <GradientStop Color="DeepSkyBlue" Offset="1" />
  </LinearGradientBrush>

  <LinearGradientBrush x:Key="ParameterBrush" StartPoint="0,0" EndPoint="1,1">
    <GradientStop Color="AliceBlue" Offset="0" />
    <GradientStop Color="LightSkyBlue" Offset="1" />
  </LinearGradientBrush>

  <LinearGradientBrush x:Key="ItemBrush" StartPoint="0,0" EndPoint="1,1">
    <GradientStop Color="Honeydew" Offset="0" />
    <GradientStop Color="LightGreen" Offset="1" />
  </LinearGradientBrush>

  <LinearGradientBrush x:Key="PropertyBrush" StartPoint="0,0" EndPoint="1,1">
    <GradientStop Color="AliceBlue" Offset="0" />
    <GradientStop Color="LightSkyBlue" Offset="1" />
  </LinearGradientBrush>

  <LinearGradientBrush x:Key="ImportBrush" StartPoint="0,0" EndPoint="1,1">
    <GradientStop Color="Bisque" Offset="0" />
    <GradientStop Color="Tan" Offset="1" />
  </LinearGradientBrush>

  <LinearGradientBrush x:Key="NoImportBrush" StartPoint="0,0" EndPoint="1,1">
    <GradientStop Color="Bisque" Offset="0" />
    <GradientStop Color="Tomato" Offset="1" />
  </LinearGradientBrush>

  <LinearGradientBrush x:Key="MessageBrush" StartPoint="0,0" EndPoint="1,1">
    <GradientStop Color="White" Offset="0" />
    <GradientStop Color="LightGray" Offset="1" />
  </LinearGradientBrush>

  <LinearGradientBrush x:Key="ErrorBrush" StartPoint="0,0" EndPoint="1,1">
    <GradientStop Color="MistyRose" Offset="0" />
    <GradientStop Color="LightCoral" Offset="1" />
  </LinearGradientBrush>

  <LinearGradientBrush x:Key="WarningBrush" StartPoint="0,0" EndPoint="1,1">
    <GradientStop Color="LightYellow" Offset="0" />
    <GradientStop Color="Yellow" Offset="1" />
  </LinearGradientBrush>

  <SolidColorBrush x:Key="SearchResultBrush" Color="DarkOrange" />
  <SolidColorBrush x:Key="ContainsSearchResultBrush" Color="Bisque" />

  <DrawingBrush x:Key="SlnIcon">
    <DrawingBrush.Drawing>
      <DrawingGroup>
        <DrawingGroup.Children>
          <GeometryDrawing Brush="#00FFFFFF" Geometry="F1M16,16L0,16 0,0 16,0z" />
          <GeometryDrawing Brush="#FFF6F6F6" Geometry="F1M0,-0.000199999999999534L0,8.5858 0,13.4148 0,13.9998 0.586,13.9998 2,15.4138 3.414,13.9998 4.585,13.9998 6.586,15.9998 7.236,15.9998 10,14.6188 10,13.9998 16,13.9998 16,-0.000199999999999534z" />
          <GeometryDrawing Brush="#FF414141" Geometry="F1M15,1L15,13 10,13 10,12 14,12 14,4 2,4 2,6.586 1,7.586 1,1z" />
          <GeometryDrawing Brush="#FF672079" Geometry="F1M5,11L7,9 7,13z M2,12L2,10 3,11z M7,7L4,10 2,8 1,9 1,13 2,14 4,12 7,15 9,14 9,8z" />
          <GeometryDrawing Brush="#FFF0EFF1" Geometry="F1M1.9998,12.0004L2.9998,10.9994 1.9998,9.9994z" />
          <GeometryDrawing Brush="#FFF0EFF1" Geometry="F1M7,13L7,9 5,11z" />
          <GeometryDrawing Brush="#FFF0EFF1" Geometry="F1M2,4L2,6.586 4,8.586 6.803,5.783 10,7.382 10,12 14,12 14,4z" />
        </DrawingGroup.Children>
      </DrawingGroup>
    </DrawingBrush.Drawing>
  </DrawingBrush>

  <DrawingBrush x:Key="CSProjIcon">
    <DrawingBrush.Drawing>
      <DrawingGroup>
        <DrawingGroup.Children>
          <GeometryDrawing Brush="#00FFFFFF" Geometry="F1M16,16L0,16 0,0 16,0z" />
          <GeometryDrawing Brush="#FFF6F6F6" Geometry="F1M0,15L16,15 16,1 0,1z" />
          <GeometryDrawing Brush="#FF414141" Geometry="F1M10,7L11,7 11,8 10,8z M9,10L10,10 10,9 11,9 11,10 12,10 12,9 13,9 13,8 12,8 12,7 13,7 13,6 12,6 12,5 11,5 11,6 10,6 10,5 9,5 9,6 8,6 8,7 9,7 9,8 8,8 8,9 9,9z" />
          <GeometryDrawing Brush="#FF414141" Geometry="F1M5.8496,11C6.5296,11,7.0786,10.898,7.4996,10.692L7.4996,9.499C7.0786,9.747 6.6156,9.871 6.1076,9.871 5.5766,9.871 5.1546,9.705 4.8396,9.372 4.5256,9.039 4.3696,8.592 4.3696,8.031 4.3696,7.445 4.5356,6.981 4.8686,6.639 5.2016,6.297 5.6386,6.125 6.1796,6.125 6.6736,6.125 7.1146,6.241 7.4996,6.473L7.4996,5.215C7.1146,5.072 6.6386,5 6.0766,5 5.1656,5 4.4256,5.289 3.8556,5.866 3.2856,6.443 2.9996,7.195 2.9996,8.124 2.9996,8.995 3.2536,9.692 3.7616,10.216 4.2676,10.739 4.9646,11 5.8496,11" />
          <GeometryDrawing Brush="#FFF0EFF1" Geometry="F1M10,8L11,8 11,7 10,7z" />
          <GeometryDrawing Brush="#FFF0EFF1" Geometry="F1M13,7L12,7 12,8 13,8 13,9 12,9 12,10 11,10 11,9 10,9 10,10 9,10 9,9 8,9 8,8 9,8 9,7 8,7 8,6 9,6 9,5 10,5 10,6 11,6 11,5 12,5 12,6 13,6z M7.5,6.473C7.114,6.241 6.674,6.125 6.18,6.125 5.639,6.125 5.201,6.297 4.868,6.639 4.535,6.981 4.369,7.445 4.369,8.031 4.369,8.592 4.525,9.039 4.84,9.372 5.154,9.705 5.576,9.871 6.107,9.871 6.615,9.871 7.079,9.747 7.5,9.499L7.5,10.692C7.079,10.898 6.529,11 5.85,11 4.965,11 4.268,10.739 3.762,10.216 3.254,9.692 3,8.995 3,8.124 3,7.195 3.285,6.443 3.855,5.866 4.426,5.289 5.166,5 6.076,5 6.639,5 7.114,5.072 7.5,5.215z M2,13L14,13 14,3 2,3z" />
          <GeometryDrawing Brush="#FF378A33" Geometry="F1M14,13L2,13 2,3 14,3z M1,14L15,14 15,2 1,2z" />
        </DrawingGroup.Children>
      </DrawingGroup>
    </DrawingBrush.Drawing>
  </DrawingBrush>

  <DrawingBrush x:Key="FSProjIcon">
    <DrawingBrush.Drawing>
      <DrawingGroup>
        <GeometryDrawing Brush="#00FFFFFF" Geometry="F1M16,16L0,16 0,0 16,0z" />
        <GeometryDrawing Brush="#FFF6F6F6" Geometry="F1M0,15L16,15 16,1 0,1z" />
        <GeometryDrawing Brush="#FF414141" Geometry="M10 7L11 7 11 8 10 8z M9 10L10 10 10 9 11 9 11 10 12 10 12 9 13 9 13 8 12 8 12 7 13 7 13 6 12 6 12 5 11 5 11 6 10 6 10 5 9 5 9 6 8 6 8 7 9 7 9 8 8 8 8 9 9 9z" />
        <GeometryDrawing Brush="#FF414141" Geometry="m 3.2120982 10.993424 h 1.667074 V 8.6677313 H 7.2784249 V 7.5728855 H 4.8791722 V 6.1033972 H 7.4888409 V 5.0059849 H 3.2120982 Z" />
        <GeometryDrawing Brush="#FF682878" Geometry="F1M14,13L2,13 2,3 14,3z M1,14L15,14 15,2 1,2z" />
      </DrawingGroup>
    </DrawingBrush.Drawing>
  </DrawingBrush>

  <DrawingBrush x:Key="VBProjIcon">
    <DrawingBrush.Drawing>
      <DrawingGroup>
        <GeometryDrawing Brush="#00FFFFFF" Geometry="F1M16,16L0,16 0,0 16,0z" />
        <GeometryDrawing Brush="#FFF6F6F6" Geometry="F1M0,15L16,15 16,1 0,1z" />
        <GeometryDrawing Brush="#FF414141" Geometry="M 6.9070592 5.4578905 H 8.0003989 L 6.4028881 10.54319 H 5.2194666 L 3.6415708 5.4578905 H 4.7668747 L 5.7330818 8.997259 c 0.052305 0.1910611 0.083543 0.3603303 0.093715 0.5070777 h 0.01961 c 0.015275 -0.1583708 0.047948 -0.3327243 0.100979 -0.5216069 z m 5.4521678 3.5669751 c 0 0.4663945 -0.190335 0.8354421 -0.57028 1.1078674 -0.380671 0.274606 -0.899371 0.410457 -1.558281 0.410457 H 8.0003989 V 5.4578905 h 2.1125781 c 0.647286 0 1.144919 0.1046132 1.493626 0.3123827 0.348706 0.2077717 0.522333 0.5012653 0.522333 0.8797571 0 0.2738809 -0.106065 0.5136153 -0.318195 0.719207 -0.212129 0.205591 -0.48165 0.3487061 -0.810742 0.4293444 v 0.014511 c 0.411183 0.045039 0.742454 0.1787117 0.988727 0.4017385 0.246998 0.2215742 0.370501 0.4918219 0.370501 0.8100162 z M 9.3073212 7.5072665 h 0.5746387 c 0.2695191 0 0.4823771 -0.057389 0.6378421 -0.1714475 C 10.675267 7.2210365 10.753 7.0626663 10.753 6.8628863 10.753 6.4880269 10.434079 6.3027768 9.7976898 6.3027768 H 9.3073212 Z M 10.98329 9.0110623 c 0 -0.2026866 -0.08354 -0.3617826 -0.252811 -0.4787443 C 10.561937 8.4175353 10.325834 8.3594185 10.023621 8.3594185 H 9.3073212 v 1.3403398 h 0.7083098 c 0.303665 0 0.539041 -0.061026 0.711215 -0.1845219 0.170719 -0.1235 0.256444 -0.2913151 0.256444 -0.5041741 z" />
        <GeometryDrawing Brush="#FF00539C" Geometry="F1M14,13L2,13 2,3 14,3z M1,14L15,14 15,2 1,2z" />
      </DrawingGroup>
    </DrawingBrush.Drawing>
  </DrawingBrush>

  <DrawingBrush x:Key="GenericProjectIcon">
    <DrawingBrush.Drawing>
      <DrawingGroup>
        <DrawingGroup.Children>
          <GeometryDrawing Brush="#FFF6F6F6" Geometry="F1M13.5469,0L7.9999,0C7.0309,0,5.9999,0.701,5.9999,2L1.9999,2C1.0309,2,-9.99999999997669E-05,2.701,-9.99999999997669E-05,4L-9.99999999997669E-05,12C-9.99999999997669E-05,13.299,1.0309,14,1.9999,14L3.9999,14C3.9999,15.299,5.0309,16,5.9999,16L11.9999,16C13.2989,16,13.9999,14.97,13.9999,14L13.9999,12C15.2989,12,15.9999,10.97,15.9999,10L15.9999,2.062z" />
          <GeometryDrawing Brush="#FF414141" Geometry="F1M12,9L12,10 12,14 6,14 6,6 10,6 10,8 12,8z M10.625,5L5.965,5C5.965,5,5,5,5,6L5,14C5,15,5.965,15,5.965,15L11.965,15C12.965,15,13,14,13,14L13,7.137z" />
          <GeometryDrawing Brush="#FF414141" Geometry="F1M4,12L2,12 2,4 6,4 7.736,4 6.625,3 1.965,3C1.965,3,1,3,1,4L1,12C1,13,1.965,13,1.965,13L4,13z" />
          <GeometryDrawing Brush="#FF414141" Geometry="F1M12.625,1L7.965,1C7.965,1,7,1,7,2L7.547,2 8,2.381 8,2 12,2 12,4 14,4 14,5 14,6 14,6.062 14,10 14,10.995C14.962,10.97,15,10,15,10L15,3.137z" />
          <GeometryDrawing Brush="#FFF0EFF1" Geometry="F1M6,6L10,6 10,7.96 12,7.996 12,14 6,14z" />
          <GeometryDrawing Brush="#FFF0EFF1" Geometry="F1M4,6C4,4.701,5.031,4,6,4L2,4 2,12 4,12z" />
          <GeometryDrawing Brush="#FFF0EFF1" Geometry="F1M12,3.96L12,2 8,2 8,2.381 9.927,4 11.547,4 14,6.062 14,3.996z" />
        </DrawingGroup.Children>
      </DrawingGroup>
    </DrawingBrush.Drawing>
  </DrawingBrush>
  
  <Style x:Key="NodeIcon" TargetType="{x:Type Rectangle}">
    <Setter Property="Width" Value="14" />
    <Setter Property="Height" Value="11" />
    <Setter Property="Margin" Value="3,3,6,3" />
    <Setter Property="StrokeThickness" Value="1" />
    <Setter Property="VerticalAlignment" Value="Top" />
    <Setter Property="SnapsToDevicePixels" Value="True" />
  </Style>

  <HierarchicalDataTemplate DataType="{x:Type l:Folder}"
                            ItemsSource="{Binding Children}">
    <StackPanel Orientation="Horizontal">
      <Rectangle x:Name="icon" Style="{StaticResource NodeIcon}" Stroke="{StaticResource FolderStroke}" Fill="{StaticResource ClosedFolderBrush}" />
      <TextBlock x:Name="nameText" Text="{Binding Name}" />
    </StackPanel>
    <HierarchicalDataTemplate.Triggers>
      <DataTrigger Binding="{Binding IsSelected}" Value="False">
        <Setter TargetName="nameText" Property="Foreground" Value="DarkGoldenrod" />
      </DataTrigger>
      <DataTrigger Binding="{Binding Name}" Value="DoubleWrites">
        <Setter TargetName="nameText" Property="Foreground" Value="Red" />
        <Setter TargetName="icon" Property="Fill" Value="{StaticResource ErrorBrush}" />
      </DataTrigger>
    </HierarchicalDataTemplate.Triggers>
  </HierarchicalDataTemplate>

  <HierarchicalDataTemplate DataType="{x:Type l:Project}"
                            ItemsSource="{Binding Children}">
    <StackPanel Orientation="Horizontal" x:Name="projectRoot">
      <Rectangle x:Name="icon" Style="{StaticResource NodeIcon}"
                 Width="16" Height="16" Margin="2,2,6,2" StrokeThickness="0"
                 Fill="{StaticResource GenericProjectIcon}" />
      <TextBlock Text="{Binding Name}" Margin="0,2,0,0" />
    </StackPanel>
    <HierarchicalDataTemplate.Triggers>
      <DataTrigger Binding="{Binding IsLowRelevance}" Value="True">
        <Setter TargetName="projectRoot" Property="Opacity" Value="0.25" />
      </DataTrigger>
      <DataTrigger Binding="{Binding ProjectFileExtension}" Value=".sln">
        <Setter TargetName="icon" Property="Fill" Value="{StaticResource SlnIcon}" />
      </DataTrigger>
      <DataTrigger Binding="{Binding ProjectFileExtension}" Value=".csproj">
        <Setter TargetName="icon" Property="Fill" Value="{StaticResource CSProjIcon}" />
      </DataTrigger>
      <DataTrigger Binding="{Binding ProjectFileExtension}" Value=".vbproj">
        <Setter TargetName="icon" Property="Fill" Value="{StaticResource VBProjIcon}" />
      </DataTrigger>
      <DataTrigger Binding="{Binding ProjectFileExtension}" Value=".fsproj">
        <Setter TargetName="icon" Property="Fill" Value="{StaticResource FSProjIcon}" />
      </DataTrigger>
    </HierarchicalDataTemplate.Triggers>
  </HierarchicalDataTemplate>

  <HierarchicalDataTemplate DataType="{x:Type l:Target}"
                            ItemsSource="{Binding Children}">
    <StackPanel Orientation="Horizontal" x:Name="targetRoot">
      <Rectangle x:Name="icon" Style="{StaticResource NodeIcon}" Stroke="{StaticResource TargetStroke}" Fill="{StaticResource TargetBrush}" />
      <TextBlock x:Name="label" Text="Target " />
      <TextBlock Text="{Binding Name}" />
      <controls:NodeHyperlinkControl
            Text="{Binding ParentTargetText}"
            Foreground="LightBlue"
            ToolTip="{Binding ParentTargetTooltip}" />
    </StackPanel>
    <HierarchicalDataTemplate.Triggers>
      <DataTrigger Binding="{Binding IsLowRelevance}" Value="True">
        <Setter TargetName="targetRoot" Property="Opacity" Value="0.25" />
      </DataTrigger>
      <DataTrigger Binding="{Binding IsSelected}" Value="False">
        <Setter TargetName="label" Property="Foreground" Value="{StaticResource TargetStroke}" />
      </DataTrigger>
    </HierarchicalDataTemplate.Triggers>
  </HierarchicalDataTemplate>

  <HierarchicalDataTemplate DataType="{x:Type l:Task}"
                            ItemsSource="{Binding Children}">
<<<<<<< HEAD
    <StackPanel Orientation="Horizontal">
      <Rectangle x:Name="icon" Style="{StaticResource NodeIcon}" Stroke="{StaticResource TaskStroke}" Fill="{StaticResource TaskBrush}" />
=======
    <StackPanel Orientation="Horizontal" ToolTip="{Binding ToolTip}">
      <Rectangle x:Name="icon" Width="14" Height="11" Stroke="{StaticResource TaskStroke}" Margin="3,3,6,3" Fill="{StaticResource TaskBrush}" VerticalAlignment="Top" />
>>>>>>> 4f31c708
      <TextBlock x:Name="label" Text="Task " />
      <TextBlock Text="{Binding Title}" />
      <TextBlock x:Name="duration" Text="{Binding DurationText}" Margin="6,0,0,0" />
    </StackPanel>
    <HierarchicalDataTemplate.Triggers>
      <DataTrigger Binding="{Binding IsSelected}" Value="False">
        <Setter TargetName="label" Property="Foreground" Value="{StaticResource TaskStroke}" />
        <Setter TargetName="duration" Property="Foreground" Value="LightGray" />
      </DataTrigger>
    </HierarchicalDataTemplate.Triggers>
  </HierarchicalDataTemplate>

  <HierarchicalDataTemplate DataType="{x:Type l:AddItem}"
                            ItemsSource="{Binding Children}">
    <StackPanel Orientation="Horizontal">
      <Rectangle x:Name="icon" Style="{StaticResource NodeIcon}" Stroke="{StaticResource ItemStroke}" Fill="{StaticResource ItemBrush}" />
      <TextBlock x:Name="label" Text="Add Item " />
      <TextBlock Text="{Binding Name}" />
    </StackPanel>
    <HierarchicalDataTemplate.Triggers>
      <DataTrigger Binding="{Binding IsSelected}" Value="False">
        <Setter TargetName="label" Property="Foreground" Value="Teal" />
      </DataTrigger>
    </HierarchicalDataTemplate.Triggers>
  </HierarchicalDataTemplate>

  <HierarchicalDataTemplate DataType="{x:Type l:RemoveItem}"
                            ItemsSource="{Binding Children}">
    <StackPanel Orientation="Horizontal">
      <Rectangle x:Name="icon" Style="{StaticResource NodeIcon}" Stroke="{StaticResource ItemStroke}" Fill="{StaticResource ItemBrush}" />
      <TextBlock x:Name="label" Text="Remove Item " />
      <TextBlock Text="{Binding Name}" />
    </StackPanel>
    <HierarchicalDataTemplate.Triggers>
      <DataTrigger Binding="{Binding IsSelected}" Value="False">
        <Setter TargetName="label" Property="Foreground" Value="Teal" />
      </DataTrigger>
    </HierarchicalDataTemplate.Triggers>
  </HierarchicalDataTemplate>

  <HierarchicalDataTemplate DataType="{x:Type l:Item}"
                            ItemsSource="{Binding Children}">
    <StackPanel Orientation="Horizontal">
      <Rectangle x:Name="icon" Style="{StaticResource NodeIcon}" Stroke="{StaticResource ItemStroke}" Fill="{StaticResource ItemBrush}" />
      <TextBlock x:Name="nameAndEquals" Text="{Binding NameAndEquals}" />
      <TextBlock Text="{Binding ShortenedText}" />
    </StackPanel>
    <HierarchicalDataTemplate.Triggers>
      <DataTrigger Binding="{Binding IsSelected}" Value="False">
        <Setter TargetName="nameAndEquals" Property="Foreground" Value="Green" />
      </DataTrigger>
    </HierarchicalDataTemplate.Triggers>
  </HierarchicalDataTemplate>

  <DataTemplate DataType="{x:Type l:Metadata}">
    <StackPanel Orientation="Horizontal">
      <Rectangle x:Name="icon" Style="{StaticResource NodeIcon}" Stroke="{StaticResource MetadataStroke}" Fill="{StaticResource ItemBrush}" />
      <TextBlock x:Name="label" Text="{Binding NameAndEquals, Mode=OneTime}" />
      <TextBlock Text="{Binding ShortenedValue}" />
    </StackPanel>
    <DataTemplate.Triggers>
      <DataTrigger Binding="{Binding IsSelected}" Value="False">
        <Setter TargetName="label" Property="Foreground" Value="LightSeaGreen" />
      </DataTrigger>
    </DataTemplate.Triggers>
  </DataTemplate>

  <HierarchicalDataTemplate DataType="{x:Type l:EvaluationProfileEntry}"
                            ItemsSource="{Binding Children}">
    <StackPanel Orientation="Horizontal">
      <ProgressBar Width="40" 
                   Height="9" 
                   Margin="2,1,6,0" 
                   Minimum="0"
                   Maximum="100"
                   Value="{Binding Value}"
                   VerticalAlignment="Center" />
      <TextBlock x:Name="label" 
                 VerticalAlignment="Center"
                 Text="{Binding Title, Mode=OneTime}" />
      <TextBlock x:Name="hits" 
                 VerticalAlignment="Center"
                 Margin="6,0,0,0"
                 Text="{Binding DurationText, Mode=OneTime}" />
      <TextBlock x:Name="code"
                 Text="{Binding ShortenedElementDescription}" 
                 VerticalAlignment="Center"
                 Margin="12,0,0,0"
                 FontFamily="Consolas" />
    </StackPanel>
    <HierarchicalDataTemplate.Triggers>
      <DataTrigger Binding="{Binding IsSelected}" Value="False">
        <Setter TargetName="label" Property="Foreground" Value="Black" />
        <Setter TargetName="hits" Property="Foreground" Value="Blue" />
        <Setter TargetName="code" Property="Foreground" Value="Gray" />
      </DataTrigger>
    </HierarchicalDataTemplate.Triggers>
  </HierarchicalDataTemplate>

  <DataTemplate DataType="{x:Type l:Property}">
    <StackPanel Orientation="Horizontal">
      <Rectangle x:Name="icon" Style="{StaticResource NodeIcon}" Stroke="{StaticResource PropertyStroke}" Fill="{StaticResource PropertyBrush}" />
      <TextBlock x:Name="label" Text="{Binding NameAndEquals, Mode=OneTime}" />
      <TextBlock Text="{Binding ShortenedValue}" />
    </StackPanel>
    <DataTemplate.Triggers>
      <DataTrigger Binding="{Binding IsSelected}" Value="False">
        <Setter TargetName="label" Property="Foreground" Value="{StaticResource PropertyStroke}" />
      </DataTrigger>
    </DataTemplate.Triggers>
  </DataTemplate>

  <HierarchicalDataTemplate DataType="{x:Type l:Parameter}"
                            ItemsSource="{Binding Children}">
    <StackPanel Orientation="Horizontal">
      <Rectangle x:Name="icon" Style="{StaticResource NodeIcon}" Stroke="{StaticResource ParameterStroke}" Fill="{StaticResource ParameterBrush}" />
      <TextBlock x:Name="name" Text="{Binding Name}" />
    </StackPanel>
    <HierarchicalDataTemplate.Triggers>
      <DataTrigger Binding="{Binding IsSelected}" Value="False">
        <Setter TargetName="name" Property="Foreground" Value="{StaticResource ParameterStroke}" />
      </DataTrigger>
    </HierarchicalDataTemplate.Triggers>
  </HierarchicalDataTemplate>

  <DataTemplate DataType="{x:Type l:Message}">
    <StackPanel Orientation="Horizontal">
      <Rectangle x:Name="icon" Style="{StaticResource NodeIcon}" Stroke="{StaticResource MessageStroke}" Fill="{StaticResource MessageBrush}" />
      <TextBlock x:Name="messageText" Text="{Binding ShortenedText}" />
    </StackPanel>
    <DataTemplate.Triggers>
      <DataTrigger Binding="{Binding IsLowRelevance}" Value="True">
        <Setter TargetName="messageText" Property="Opacity" Value="0.25" />
      </DataTrigger>
    </DataTemplate.Triggers>
  </DataTemplate>

  <HierarchicalDataTemplate DataType="{x:Type l:Import}"
                            ItemsSource="{Binding Children}">
    <StackPanel Orientation="Horizontal" x:Name="importPanel">
      <Rectangle x:Name="icon" Style="{StaticResource NodeIcon}" Stroke="{StaticResource ImportStroke}" Fill="{StaticResource ImportBrush}" />
      <TextBlock x:Name="label" Text="Import" Margin="0,0,6,0" />
      <TextBlock x:Name="name" Text="{Binding Name}" />
      <TextBlock x:Name="location" Text="{Binding Location}" />
    </StackPanel>
    <HierarchicalDataTemplate.Triggers>
      <DataTrigger Binding="{Binding IsLowRelevance}" Value="True">
        <Setter TargetName="importPanel" Property="Opacity" Value="0.25" />
      </DataTrigger>
      <DataTrigger Binding="{Binding IsSelected}" Value="False">
        <Setter TargetName="label" Property="Foreground" Value="{StaticResource ImportStroke}" />
      </DataTrigger>
    </HierarchicalDataTemplate.Triggers>
  </HierarchicalDataTemplate>

  <HierarchicalDataTemplate DataType="{x:Type l:NoImport}"
                            ItemsSource="{Binding Children}">
    <StackPanel Orientation="Horizontal" x:Name="importPanel">
      <Rectangle x:Name="icon" Style="{StaticResource NodeIcon}" Stroke="{StaticResource NoImportStroke}" Fill="{StaticResource NoImportBrush}" />
      <TextBlock x:Name="label" Text="NoImport" Margin="0,0,6,0" />
      <TextBlock x:Name="name" Text="{Binding Name}" />
      <TextBlock x:Name="location" Text="{Binding Location}" Margin="0,0,6,0" />
      <TextBlock x:Name="reason" Text="{Binding Text}" />
    </StackPanel>
    <HierarchicalDataTemplate.Triggers>
      <DataTrigger Binding="{Binding IsLowRelevance}" Value="True">
        <Setter TargetName="importPanel" Property="Opacity" Value="0.3" />
      </DataTrigger>
      <DataTrigger Binding="{Binding IsSelected}" Value="False">
        <Setter TargetName="label" Property="Foreground" Value="{StaticResource NoImportStroke}" />
        <Setter TargetName="reason" Property="Background" Value="BlanchedAlmond" />
      </DataTrigger>
    </HierarchicalDataTemplate.Triggers>
  </HierarchicalDataTemplate>

  <DataTemplate DataType="{x:Type core:ButtonNode}">
    <StackPanel Orientation="Horizontal">
      <Button x:Name="button" 
              Content="{Binding Text}" 
              Command="{Binding Command}" 
              Padding="4,2,4,2"/>
    </StackPanel>
  </DataTemplate>

  <DataTemplate DataType="{x:Type l:Error}">
    <StackPanel Orientation="Horizontal">
      <Rectangle x:Name="icon" Style="{StaticResource NodeIcon}" Stroke="{StaticResource ErrorStroke}" Fill="{StaticResource ErrorBrush}" />
      <TextBlock x:Name="text" Text="{Binding}" />
    </StackPanel>
    <DataTemplate.Triggers>
      <DataTrigger Binding="{Binding IsSelected}" Value="False">
        <Setter TargetName="text" Property="Foreground" Value="{StaticResource ErrorStroke}" />
      </DataTrigger>
    </DataTemplate.Triggers>
  </DataTemplate>

  <DataTemplate DataType="{x:Type l:Warning}">
    <StackPanel Orientation="Horizontal">
      <Rectangle x:Name="icon" Style="{StaticResource NodeIcon}" Stroke="{StaticResource WarningStroke}" Fill="{StaticResource WarningBrush}" />
      <TextBlock Text="{Binding}" />
    </StackPanel>
  </DataTemplate>

  <DataTemplate DataType="{x:Type core:Note}">
    <StackPanel Orientation="Horizontal">
      <Border BorderBrush="LightGray" BorderThickness="1" Margin="4" Background="{DynamicResource Theme_InfoBarBackground}" Padding="6">
        <TextBlock Text="{Binding Text}"
                   Foreground="Gray"
                   TextWrapping="Wrap"/>
      </Border>
    </StackPanel>
  </DataTemplate>

  <HierarchicalDataTemplate DataType="{x:Type l:SourceFile}"
                            ItemsSource="{Binding Children}">
    <StackPanel Orientation="Horizontal">
      <Rectangle x:Name="icon" Style="{StaticResource NodeIcon}" Stroke="{StaticResource MessageStroke}" Fill="{StaticResource MessageBrush}" />
      <TextBlock x:Name="messageText" Text="{Binding Name}" />
    </StackPanel>
  </HierarchicalDataTemplate>

  <DataTemplate DataType="{x:Type l:SourceFileLine}">
    <StackPanel Orientation="Horizontal">
      <TextBlock x:Name="lineNumber" Text="{Binding LineNumber}" FontFamily="Consolas" Foreground="Teal" Margin="0,0,12,0" />
      <TextBlock x:Name="messageText" Text="{Binding LineText}" FontFamily="Consolas" />
    </StackPanel>
    <DataTemplate.Triggers>
      <DataTrigger Binding="{Binding IsSelected}" Value="True">
        <Setter TargetName="lineNumber" Property="Foreground" Value="White" />
      </DataTrigger>
    </DataTemplate.Triggers>
  </DataTemplate>

  <HierarchicalDataTemplate DataType="{x:Type core:ProxyNode}"
                            ItemsSource="{Binding Children}">
    <StackPanel Orientation="Horizontal">
      <Rectangle x:Name="icon" Style="{StaticResource NodeIcon}" Stroke="{StaticResource ParameterStroke}" Fill="{StaticResource ParameterBrush}" />
      <ItemsControl x:Name="text" ItemsSource="{Binding Highlights}" Focusable="False">
        <ItemsControl.Resources>
          <DataTemplate DataType="{x:Type core:HighlightedText}">
            <TextBlock Foreground="Black" Background="Yellow" Text="{Binding Text}" />
          </DataTemplate>
        </ItemsControl.Resources>
        <ItemsControl.ItemsPanel>
          <ItemsPanelTemplate>
            <StackPanel Orientation="Horizontal" IsItemsHost="True" />
          </ItemsPanelTemplate>
        </ItemsControl.ItemsPanel>
      </ItemsControl>
    </StackPanel>
    <HierarchicalDataTemplate.Triggers>
      <DataTrigger Binding="{Binding OriginalType}" Value="Folder">
        <Setter TargetName="icon" Property="Stroke" Value="{StaticResource FolderStroke}" />
        <Setter TargetName="icon" Property="Fill" Value="{StaticResource ClosedFolderBrush}" />
      </DataTrigger>
      <DataTrigger Binding="{Binding OriginalType}" Value="Target">
        <Setter TargetName="icon" Property="Stroke" Value="{StaticResource TargetStroke}" />
        <Setter TargetName="icon" Property="Fill" Value="{StaticResource TargetBrush}" />
      </DataTrigger>
      <DataTrigger Binding="{Binding OriginalType}" Value="Task">
        <Setter TargetName="icon" Property="Stroke" Value="{StaticResource TaskStroke}" />
        <Setter TargetName="icon" Property="Fill" Value="{StaticResource TaskBrush}" />
      </DataTrigger>
      <DataTrigger Binding="{Binding OriginalType}" Value="AddItem">
        <Setter TargetName="icon" Property="Stroke" Value="{StaticResource ItemStroke}" />
        <Setter TargetName="icon" Property="Fill" Value="{StaticResource ItemBrush}" />
      </DataTrigger>
      <DataTrigger Binding="{Binding OriginalType}" Value="RemoveItem">
        <Setter TargetName="icon" Property="Stroke" Value="{StaticResource ItemStroke}" />
        <Setter TargetName="icon" Property="Fill" Value="{StaticResource ItemBrush}" />
      </DataTrigger>
      <DataTrigger Binding="{Binding OriginalType}" Value="Item">
        <Setter TargetName="icon" Property="Stroke" Value="{StaticResource ItemStroke}" />
        <Setter TargetName="icon" Property="Fill" Value="{StaticResource ItemBrush}" />
      </DataTrigger>
      <DataTrigger Binding="{Binding OriginalType}" Value="Metadata">
        <Setter TargetName="icon" Property="Stroke" Value="{StaticResource MetadataStroke}" />
        <Setter TargetName="icon" Property="Fill" Value="{StaticResource ItemBrush}" />
      </DataTrigger>
      <DataTrigger Binding="{Binding OriginalType}" Value="Property">
        <Setter TargetName="icon" Property="Stroke" Value="{StaticResource PropertyStroke}" />
        <Setter TargetName="icon" Property="Fill" Value="{StaticResource PropertyBrush}" />
      </DataTrigger>
      <DataTrigger Binding="{Binding OriginalType}" Value="Parameter">
        <Setter TargetName="icon" Property="Stroke" Value="{StaticResource ParameterStroke}" />
        <Setter TargetName="icon" Property="Fill" Value="{StaticResource ParameterBrush}" />
      </DataTrigger>
      <DataTrigger Binding="{Binding OriginalType}" Value="Message">
        <Setter TargetName="icon" Property="Stroke" Value="{StaticResource MessageStroke}" />
        <Setter TargetName="icon" Property="Fill" Value="{StaticResource MessageBrush}" />
      </DataTrigger>
      <DataTrigger Binding="{Binding OriginalType}" Value="Error">
        <Setter TargetName="icon" Property="Stroke" Value="{StaticResource ErrorStroke}" />
        <Setter TargetName="icon" Property="Fill" Value="{StaticResource ErrorBrush}" />
      </DataTrigger>
      <DataTrigger Binding="{Binding OriginalType}" Value="Warning">
        <Setter TargetName="icon" Property="Stroke" Value="{StaticResource WarningStroke}" />
        <Setter TargetName="icon" Property="Fill" Value="{StaticResource WarningBrush}" />
      </DataTrigger>
      <DataTrigger Binding="{Binding OriginalType}" Value="Import">
        <Setter TargetName="icon" Property="Stroke" Value="{StaticResource ImportStroke}" />
        <Setter TargetName="icon" Property="Fill" Value="{StaticResource ImportBrush}" />
      </DataTrigger>
      <DataTrigger Binding="{Binding OriginalType}" Value="NoImport">
        <Setter TargetName="icon" Property="Stroke" Value="{StaticResource NoImportStroke}" />
        <Setter TargetName="icon" Property="Fill" Value="{StaticResource NoImportBrush}" />
      </DataTrigger>
      <DataTrigger Binding="{Binding ProjectExtension}" Value=".sln">
        <Setter TargetName="icon" Property="Fill" Value="{StaticResource SlnIcon}" />
        <Setter TargetName="icon" Property="Height" Value="16" />
        <Setter TargetName="icon" Property="Width" Value="16" />
        <Setter TargetName="icon" Property="StrokeThickness" Value="0" />
        <Setter TargetName="icon" Property="Margin" Value="2,2,6,2" />
        <Setter TargetName="text" Property="Margin" Value="0,2,0,0" />
      </DataTrigger>
      <DataTrigger Binding="{Binding ProjectExtension}" Value=".csproj">
        <Setter TargetName="icon" Property="Fill" Value="{StaticResource CSProjIcon}" />
        <Setter TargetName="icon" Property="Height" Value="16" />
        <Setter TargetName="icon" Property="Width" Value="16" />
        <Setter TargetName="icon" Property="StrokeThickness" Value="0" />
        <Setter TargetName="icon" Property="Margin" Value="2,2,6,2" />
        <Setter TargetName="text" Property="Margin" Value="0,2,0,0" />
      </DataTrigger>
      <DataTrigger Binding="{Binding ProjectExtension}" Value="other">
        <Setter TargetName="icon" Property="Fill" Value="{StaticResource GenericProjectIcon}" />
        <Setter TargetName="icon" Property="Height" Value="16" />
        <Setter TargetName="icon" Property="Width" Value="16" />
        <Setter TargetName="icon" Property="StrokeThickness" Value="0" />
        <Setter TargetName="icon" Property="Margin" Value="2,2,6,2" />
        <Setter TargetName="text" Property="Margin" Value="0,2,0,0" />
      </DataTrigger>
    </HierarchicalDataTemplate.Triggers>
  </HierarchicalDataTemplate>

  <DataTemplate DataType="{x:Type core:WelcomeScreen}">
    <Grid x:Name="welcomeScreen">
      <TextBlock Text="{Binding Version}" 
                 Foreground="Gray" 
                 FontSize="16" 
                 Margin="20"
                 HorizontalAlignment="Right"
                 VerticalAlignment="Top"/>
      <Grid
          HorizontalAlignment="Center"
          VerticalAlignment="Center">
        <Rectangle Fill="Black">
          <Rectangle.Effect>
            <DropShadowEffect BlurRadius="40" 
                            Color="LightGray" 
                            Direction="-45" 
                            Opacity="1.0" 
                            RenderingBias="Performance" 
                            ShadowDepth="40" />
          </Rectangle.Effect>
        </Rectangle>
        <Grid Background="{DynamicResource Theme_WhiteBackground}">
          <Grid.RowDefinitions>
            <RowDefinition Height="Auto" />
            <RowDefinition Height="Auto" />
            <RowDefinition Height="Auto" />
            <RowDefinition Height="Auto" />
            <RowDefinition Height="Auto" />
          </Grid.RowDefinitions>
          <TextBlock x:Name="customMessage" 
                     Grid.Row="0"
                     FontSize="16"
                     Foreground="Red"
                     Margin="10"
                     TextWrapping="Wrap"
                     Visibility="{Binding Message, Converter={x:Static s:StringEmptinessToVisibilityConverter.Instance}}"
                     Text="{Binding Message}"/>
          <Grid x:Name="openLogOrProjectCompartment" 
                Grid.Row="1">
            <Grid.ColumnDefinitions>
              <ColumnDefinition Width="Auto" />
              <ColumnDefinition Width="Auto" />
            </Grid.ColumnDefinitions>
            <Button Margin="20"
                  MinWidth="200"
                  MinHeight="200"
                  Command="{Binding OpenProjectCommand}">
              <StackPanel>
                <Rectangle Width="100" Height="100" Margin="20" Fill="{StaticResource SlnIcon}" />
                <TextBlock Text="Open Project/Solution" 
                         FontSize="16" 
                         Margin="10"
                         HorizontalAlignment="Center"/>
              </StackPanel>
            </Button>
            <Button Margin="0,20,20,20"
                  MinWidth="200"
                  MinHeight="200"
                  Command="{Binding OpenLogFileCommand}"
                  Grid.Column="1">
              <StackPanel>
                <Canvas Width="100" Height="100" Margin="20">
                  <Canvas.Effect>
                    <DropShadowEffect BlurRadius="15" Color="Gray" Opacity="0.5" />
                  </Canvas.Effect>
                  <Canvas.RenderTransform>
                    <ScaleTransform ScaleX="1" ScaleY="1" />
                  </Canvas.RenderTransform>
                  <Rectangle Width="35" Height="35" Canvas.Left="0" Canvas.Top="0" Stroke="{StaticResource TargetStroke}" Fill="{StaticResource TargetBrush}" />
                  <Rectangle Width="35" Height="35" Canvas.Left="25" Canvas.Top="35" Stroke="{StaticResource ParameterStroke}" Fill="{StaticResource ParameterBrush}" />
                  <Rectangle Width="35" Height="35" Canvas.Left="25" Canvas.Top="70" Stroke="{StaticResource TaskStroke}" Fill="{StaticResource TaskBrush}" />
                  <Rectangle Width="35" Height="35" Canvas.Left="60" Canvas.Top="35" Stroke="{StaticResource ItemStroke}" Fill="{StaticResource ItemBrush}" />
                  <Rectangle Width="35" Height="35" Canvas.Left="60" Canvas.Top="70" Stroke="{StaticResource FolderStroke}" Fill="{StaticResource ClosedFolderBrush}" />
                  <Line X1="16" Y1="35" X2="16" Y2="87" Stroke="Black" />
                  <Line X1="16" Y1="87" X2="25" Y2="87" Stroke="Black" />
                  <Line X1="16" Y1="53" X2="25" Y2="53" Stroke="Black" />
                </Canvas>
                <TextBlock Text="Open Log File"
                         FontSize="16"
                         Margin="10"
                         HorizontalAlignment="Center" />
              </StackPanel>
            </Button>
          </Grid>
          <Grid x:Name="recentProjects" 
            Grid.Row="2"
            Visibility="{Binding ShowRecentProjects, Converter={StaticResource booleanToVisibilityConverter}}">
            <GroupBox Header="Recent projects and solutions"
                  Margin="10">
              <ListBox ItemsSource="{Binding RecentProjects}"
                   Margin="10"
                   SelectedItem="{Binding SelectedProject, Mode=OneWayToSource}"
                   Background="Transparent"
                   BorderBrush="Transparent"
                   BorderThickness="0"/>
            </GroupBox>
          </Grid>
          <Grid x:Name="recentLogs"
            Grid.Row="3"
            Visibility="{Binding ShowRecentLogs, Converter={StaticResource booleanToVisibilityConverter}}">
            <GroupBox Header="Recent logs"
                  Margin="10">
              <ListBox ItemsSource="{Binding RecentLogs}" 
                   Margin="10"
                   SelectedItem="{Binding SelectedLog, Mode=OneWayToSource}"
                   Background="Transparent"
                   BorderBrush="Transparent"
                   BorderThickness="0"/>
            </GroupBox>
          </Grid>
          <StackPanel Grid.Row="4">
            <CheckBox Content="Enable tree virtualization (faster, but may cause hangs)"
                      Margin="10,0,10,10"
                      IsChecked="{Binding EnableVirtualization}"
                      ToolTip="Disable virtualization if you're experiencing hangs or deadlocks when scrolling the tree"/>
            <CheckBox Content="Display all targets directly under the project (flattened in temporal order)"
                      Margin="10,0,10,10"
                      IsChecked="{Binding ParentAllTargetsUnderProject}" 
                      ToolTip="Linearize/flatten all targets under the project instead of parenting targets under their dependency target"/>
          </StackPanel>
        </Grid>
      </Grid>
    </Grid>
  </DataTemplate>

  <DataTemplate DataType="{x:Type local:BuildParametersScreen}">
    <Grid x:Name="buildParameters" 
          HorizontalAlignment="Center"
          VerticalAlignment="Center"
          Margin="40">
      <Grid.RowDefinitions>
        <RowDefinition Height="Auto" />
        <RowDefinition Height="Auto" />
      </Grid.RowDefinitions>
      <StackPanel Grid.Row="0"
                  Margin="40,40,40,10">
        <TextBlock Text="Specify custom MSBuild command line arguments:" 
                   Margin="0,0,0,7"/>
        <WrapPanel Orientation="Horizontal">
          <ComboBox ItemsSource="{Binding MSBuildLocations}" 
                    IsSynchronizedWithCurrentItem="True"
                    ToolTip="Select MSBuild toolset to use for building"
                    Height="22"
                    IsEditable="False" />
          <Button Command="{Binding BrowseForMSBuildCommand}"
                  Width="22"
                  Height="22"
                  ToolTip="Browse for custom MSBuild.exe location..."
                  Margin="0,0,8,0">
            <StackPanel Orientation="Horizontal">
              <Rectangle Width="2" Height="2" Margin="2" Fill="{DynamicResource {x:Static SystemColors.ControlTextBrushKey}}" />
              <Rectangle Width="2" Height="2" Margin="0,2,2,2" Fill="{DynamicResource {x:Static SystemColors.ControlTextBrushKey}}" />
              <Rectangle Width="2" Height="2" Margin="0,2,2,2" Fill="{DynamicResource {x:Static SystemColors.ControlTextBrushKey}}" />
            </StackPanel>
          </Button>
          <TextBlock Text="{Binding PrefixArguments}" 
                     Margin="0,3,0,0"
                     TextWrapping="Wrap" />
          <TextBox x:Name="argumentsText"
                   Margin="4,0,4,0"
                   Padding="0,1,0,0"
                   Text="{Binding MSBuildArguments, UpdateSourceTrigger=PropertyChanged}" 
                   TextWrapping="Wrap"
                   MinWidth="300">
            <TextBox.InputBindings>
              <KeyBinding Key="Enter" 
                          Command="{Binding BuildCommand}" />
            </TextBox.InputBindings>
          </TextBox>

          <TextBlock Text="{Binding PostfixArguments}"
                     TextWrapping="Wrap"/>
        </WrapPanel>
        <Button Content="Copy command line to clipboard" 
                Command="{Binding CopyCommand}"
                Padding="4,0,4,0"
                Height="23"
                HorizontalAlignment="Right"
                Margin="4" />
      </StackPanel>
      <StackPanel Grid.Row="1"
                  HorizontalAlignment="Center"
                  Margin="40,10,40,40"
                  Orientation="Horizontal">
        <Button Content="Build" Command="{Binding BuildCommand}" Width="75" Height="23" Margin="7" />
        <Button Content="Cancel" Command="{Binding CancelCommand}" Width="75" Height="23" Margin="0,7,7,7" />
      </StackPanel>
    </Grid>
  </DataTemplate>

  <DataTemplate DataType="{x:Type core:BuildProgress}">
    <Grid x:Name="buildProgress" 
          HorizontalAlignment="Center"
          VerticalAlignment="Center"
          Margin="40">
      <Grid.RowDefinitions>
        <RowDefinition Height="Auto" />
        <RowDefinition Height="Auto" />
        <RowDefinition Height="Auto" />
      </Grid.RowDefinitions>
      <TextBlock x:Name="text"
                 Text="{Binding ProgressText}"
                 HorizontalAlignment="Center"
                 TextWrapping="Wrap" />
      <ProgressBar Grid.Row="1" 
                   IsIndeterminate="True" 
                   HorizontalAlignment="Center"
                   Width="200" 
                   Height="23" 
                   Margin="10" />
      <StackPanel Grid.Row="2"
                  Margin="40"
                  Visibility="{Binding ShowCommandLine, Converter={StaticResource booleanToVisibilityConverter}}">
        <TextBlock Text="Using command line (press Ctrl+C to copy):" Margin="0,0,0,7"/>
        <TextBox Text="{Binding MSBuildCommandLine}" 
                 IsReadOnly="True" 
                 TextWrapping="Wrap"
                 AcceptsReturn="True"
                 Background="#E0E0E0"
                 MinHeight="23"
                 IsReadOnlyCaretVisible="True" />
      </StackPanel>
    </Grid>
  </DataTemplate>

  <!--=================================================================
        TreeViewItem
    ==================================================================-->

  <SolidColorBrush x:Key="&#465;" Color="#FF818181"/>
  <SolidColorBrush x:Key="&#466;" Color="#FFFFFFFF"/>
  <SolidColorBrush x:Key="&#467;" Color="#FF27C7F7"/>
  <SolidColorBrush x:Key="&#468;" Color="#FFCCEEFB"/>
  <SolidColorBrush x:Key="&#469;" Color="#FF262626"/>
  <SolidColorBrush x:Key="&#470;" Color="#FF595959"/>
  <SolidColorBrush x:Key="&#471;" Color="#FF1CC4F7"/>
  <SolidColorBrush x:Key="&#472;" Color="#FF82DFFB"/>

  <PathGeometry x:Key="&#473;">
    <PathGeometry.Figures>
      <PathFigureCollection>
        <PathFigure IsFilled="True" StartPoint="0 0" IsClosed="True">
          <PathFigure.Segments>
            <PathSegmentCollection>
              <LineSegment Point="0 6"/>
              <LineSegment Point="6 0"/>
            </PathSegmentCollection>
          </PathFigure.Segments>
        </PathFigure>
      </PathFigureCollection>
    </PathGeometry.Figures>
  </PathGeometry>
  <Style x:Key="&#474;" TargetType="{x:Type ToggleButton}">
    <Setter Property="Focusable" Value="False"/>
    <Setter Property="Width" Value="16"/>
    <Setter Property="Height" Value="16"/>
    <Setter Property="Template">
      <Setter.Value>
        <ControlTemplate TargetType="{x:Type ToggleButton}">
          <Border Width="16"
                  Height="16"
                  Background="Transparent"
                  Padding="5,5,5,5">
            <Path x:Name="ExpandPath"
                  Fill="{StaticResource &#466;}"
                  Stroke="{StaticResource &#465;}"
                  Data="{StaticResource &#473;}">
              <Path.RenderTransform>
                <RotateTransform Angle="135" CenterX="3" CenterY="3"/>
              </Path.RenderTransform>
            </Path>
          </Border>
          <ControlTemplate.Triggers>
            <Trigger Property="IsChecked" Value="True">
              <Setter TargetName="ExpandPath" Property="RenderTransform">
                <Setter.Value>
                  <RotateTransform Angle="180" CenterX="3" CenterY="3"/>
                </Setter.Value>
              </Setter>
              <Setter TargetName="ExpandPath" Property="Fill" Value="{StaticResource &#470;}"/>
              <Setter TargetName="ExpandPath" Property="Stroke" Value="{StaticResource &#469;}"/>
            </Trigger>
            <Trigger Property="IsMouseOver" Value="True">
              <Setter TargetName="ExpandPath" Property="Stroke" Value="{StaticResource &#467;}"/>
              <Setter TargetName="ExpandPath" Property="Fill" Value="{StaticResource &#468;}"/>
            </Trigger>
            <MultiTrigger>
              <MultiTrigger.Conditions>
                <Condition Property="IsMouseOver" Value="True"/>
                <Condition Property="IsChecked" Value="True"/>
              </MultiTrigger.Conditions>
              <Setter TargetName="ExpandPath" Property="Stroke" Value="{StaticResource &#471;}"/>
              <Setter TargetName="ExpandPath" Property="Fill" Value="{StaticResource &#472;}"/>
            </MultiTrigger>
          </ControlTemplate.Triggers>
        </ControlTemplate>
      </Setter.Value>
    </Setter>
  </Style>

  <Style x:Key="&#475;">
    <Setter Property="Control.Template">
      <Setter.Value>
        <ControlTemplate>
          <Rectangle />
        </ControlTemplate>
      </Setter.Value>
    </Setter>
  </Style>
  <Style x:Key="{x:Type TreeViewItem}"
         TargetType="{x:Type TreeViewItem}">
    <Setter Property="Background"
            Value="Transparent"/>
    <Setter Property="HorizontalContentAlignment"
            Value="{Binding Path=HorizontalContentAlignment,RelativeSource={RelativeSource AncestorType={x:Type ItemsControl}}}"/>
    <Setter Property="VerticalContentAlignment"
            Value="{Binding Path=VerticalContentAlignment,RelativeSource={RelativeSource AncestorType={x:Type ItemsControl}}}"/>
    <Setter Property="Padding"
            Value="1,0,0,0"/>
    <Setter Property="Foreground"
            Value="{DynamicResource {x:Static SystemColors.ControlTextBrushKey}}"/>
    <Setter Property="FocusVisualStyle"
            Value="{StaticResource &#475;}"/>
    <Setter Property="Template">
      <Setter.Value>
        <ControlTemplate TargetType="{x:Type TreeViewItem}">
          <Grid>
            <Grid.ColumnDefinitions>
              <ColumnDefinition MinWidth="19" Width="Auto"/>
              <ColumnDefinition Width="Auto"/>
              <ColumnDefinition Width="*"/>
            </Grid.ColumnDefinitions>
            <Grid.RowDefinitions>
              <RowDefinition Height="Auto"/>
              <RowDefinition/>
            </Grid.RowDefinitions>
            <ToggleButton x:Name="Expander"
                          Style="{StaticResource &#474;}"
                          IsChecked="{Binding Path=IsExpanded,RelativeSource={RelativeSource TemplatedParent}}"
                          ClickMode="Press"/>
            <Border Name="Bd"
                    Grid.Column="1"
                    Grid.ColumnSpan="2"
                    Background="{TemplateBinding Background}"
                    BorderBrush="{TemplateBinding BorderBrush}"
                    BorderThickness="{TemplateBinding BorderThickness}"
                    Padding="{TemplateBinding Padding}"
                    SnapsToDevicePixels="true">
              <ContentPresenter x:Name="PART_Header"
                                ContentSource="Header"
                                HorizontalAlignment="{TemplateBinding HorizontalContentAlignment}"
                                SnapsToDevicePixels="{TemplateBinding SnapsToDevicePixels}"/>
            </Border>
            <ItemsPresenter x:Name="ItemsHost" Grid.Row="1" Grid.Column="1" Grid.ColumnSpan="2"/>
            <Ellipse x:Name="SearchResult"
                     Grid.Column="1"
                     Width="6" Height="6" Margin="1,1,0,0" StrokeThickness="1"
                     HorizontalAlignment="Left" VerticalAlignment="Top"
                     Visibility="Collapsed" />
          </Grid>
          <ControlTemplate.Triggers>
            <Trigger Property="IsExpanded" Value="false">
              <Setter TargetName="ItemsHost" Property="Visibility" Value="Collapsed"/>
            </Trigger>
            <Trigger Property="HasItems" Value="false">
              <Setter TargetName="Expander" Property="Visibility" Value="Hidden"/>
            </Trigger>
            <Trigger Property="IsSelected" Value="true">
              <Setter TargetName="Bd" Property="Background" Value="{DynamicResource {x:Static SystemColors.HighlightBrushKey}}"/>
              <Setter Property="Foreground" Value="{DynamicResource {x:Static SystemColors.HighlightTextBrushKey}}"/>
            </Trigger>
            <DataTrigger Binding="{Binding ContainsSearchResult}" Value="True">
              <Setter TargetName="SearchResult" Property="Visibility" Value="Visible" />
              <Setter TargetName="SearchResult" Property="Fill" Value="{StaticResource ContainsSearchResultBrush}" />
              <Setter TargetName="SearchResult" Property="Stroke" Value="{StaticResource ContainsSearchResultStroke}" />
            </DataTrigger>
            <DataTrigger Binding="{Binding IsSearchResult}" Value="True">
              <Setter TargetName="SearchResult" Property="Visibility" Value="Visible" />
              <Setter TargetName="SearchResult" Property="Fill" Value="{StaticResource SearchResultBrush}" />
              <Setter TargetName="SearchResult" Property="Stroke" Value="{StaticResource SearchResultStroke}" />
            </DataTrigger>
            <MultiTrigger>
              <MultiTrigger.Conditions>
                <Condition Property="IsSelected" Value="true"/>
                <Condition Property="IsSelectionActive" Value="false"/>
              </MultiTrigger.Conditions>
              <Setter TargetName="Bd" Property="Background" Value="#D0D0D0"/>
              <Setter Property="Foreground" Value="{DynamicResource {x:Static SystemColors.InactiveSelectionHighlightTextBrushKey}}"/>
            </MultiTrigger>
            <Trigger Property="IsEnabled" Value="false">
              <Setter Property="Foreground" Value="{DynamicResource {x:Static SystemColors.GrayTextBrushKey}}"/>
            </Trigger>
          </ControlTemplate.Triggers>
        </ControlTemplate>
      </Setter.Value>
    </Setter>
    <Style.Triggers>
      <Trigger Property="VirtualizingPanel.IsVirtualizing" Value="true">
        <Setter Property="ItemsPanel">
          <Setter.Value>
            <ItemsPanelTemplate>
              <VirtualizingStackPanel/>
            </ItemsPanelTemplate>
          </Setter.Value>
        </Setter>
      </Trigger>
    </Style.Triggers>
  </Style>

  <ControlTemplate x:Key="closeButtonTemplate">
    <Border x:Name="border"
            Background="Transparent"
            Visibility="{TemplateBinding Visibility}">
      <Path Width="10"
            Height="8"
            VerticalAlignment="Center"
            HorizontalAlignment="Center"
            Fill="{Binding Path=(TextElement.Foreground), RelativeSource={RelativeSource Self}}"
            Stretch="Uniform"
            Data="F1 M 0,0L 2,0L 5,3L 8,0L 10,0L 6,4L 10,8L 8,8L 5,5L 2,8L 0,8L 4,4L 0,0 Z" />
    </Border>
    <ControlTemplate.Triggers>
      <Trigger SourceName="border" Property="IsMouseOver" Value="true">
        <Setter TargetName="border" Property="Background" Value="LightBlue" />
      </Trigger>
    </ControlTemplate.Triggers>
  </ControlTemplate>

  <DataTemplate x:Key="SourceFileTabHeaderTemplate">
    <Grid>
      <Grid.ColumnDefinitions>
        <ColumnDefinition Width="Auto" />
        <ColumnDefinition Width="Auto" />
      </Grid.ColumnDefinitions>
      <Button x:Uid="HideButton"
              x:Name="HideButton"
              Width="16"
              Height="16"
              Template="{StaticResource closeButtonTemplate}"
              Grid.Column="1"
              Command="{Binding Close}"
              VerticalAlignment="Center"
              Margin="4,2,-2,0"
              ToolTip="Close">
      </Button>
      <TextBlock MinWidth="50" Text="{Binding Header}" VerticalAlignment="Center" />
    </Grid>
  </DataTemplate>

</ResourceDictionary>
<|MERGE_RESOLUTION|>--- conflicted
+++ resolved
@@ -1,1022 +1,1017 @@
-﻿<ResourceDictionary xmlns="http://schemas.microsoft.com/winfx/2006/xaml/presentation"
-                    xmlns:x="http://schemas.microsoft.com/winfx/2006/xaml"
-                    xmlns:l="clr-namespace:Microsoft.Build.Logging.StructuredLogger;assembly=StructuredLogger"
-                    xmlns:local="clr-namespace:Microsoft.Build.Logging.StructuredLogger"
-                    xmlns:core="clr-namespace:Microsoft.Build.Logging.StructuredLogger;assembly=StructuredLogViewer.Core"
-                    xmlns:controls="clr-namespace:StructuredLogViewer.Controls"
-                    xmlns:s="clr-namespace:StructuredLogViewer">
-
-  <Geometry x:Key="SearchGeometry">F1 M 8.5,7.0 C 7.12,7.00 6.0,5.88 6.0,4.5 C 6.0,3.12 7.12,2.0 8.5,2.0 C 9.88,2.0 11.0,3.12 11.0,4.5 C 11.0,5.88 9.88,7.0 8.5,7.0 Z M 8.5,0.0 C 6.02,0.0 4.0,2.02 4.0,4.500 C 4.0,5.23 4.19,5.9 4.49,6.5 L 0.0,11.0 L 2.0,13.0 L 6.49,8.51 C 7.1,8.81 7.77,9.0 8.5,9.0 C 11.0,9.0 13.0,7.0 13.0,4.5 C 13.0,2.02 11.0,0.0 8.5,0.0 Z</Geometry>
-  <BooleanToVisibilityConverter x:Key="booleanToVisibilityConverter" />
-
-  <SolidColorBrush x:Key="FolderStroke" Color="Goldenrod" />
-  <SolidColorBrush x:Key="TargetStroke" Color="MediumPurple" />
-  <SolidColorBrush x:Key="TaskStroke" Color="DodgerBlue" />
-  <SolidColorBrush x:Key="ParameterStroke" Color="DodgerBlue" />
-  <SolidColorBrush x:Key="PropertyStroke" Color="DodgerBlue" />
-  <SolidColorBrush x:Key="ItemStroke" Color="MediumAquamarine" />
-  <SolidColorBrush x:Key="MetadataStroke" Color="MediumAquamarine" />
-  <SolidColorBrush x:Key="MessageStroke" Color="LightGray" />
-  <SolidColorBrush x:Key="ImportStroke" Color="Sienna" />
-  <SolidColorBrush x:Key="NoImportStroke" Color="Red" />
-  <SolidColorBrush x:Key="ErrorStroke" Color="Red" />
-  <SolidColorBrush x:Key="WarningStroke" Color="Gold" />
-  <SolidColorBrush x:Key="SearchResultStroke" Color="OrangeRed" />
-  <SolidColorBrush x:Key="ContainsSearchResultStroke" Color="LightCoral" />
-
-  <LinearGradientBrush x:Key="ClosedFolderBrush" StartPoint="0,0" EndPoint="1,1">
-    <GradientStop Color="FloralWhite" Offset="0" />
-    <GradientStop Color="NavajoWhite" Offset="1" />
-  </LinearGradientBrush>
-
-  <LinearGradientBrush x:Key="TargetBrush" StartPoint="0,0" EndPoint="1,1">
-    <GradientStop Color="LavenderBlush" Offset="0" />
-    <GradientStop Color="Thistle" Offset="1" />
-  </LinearGradientBrush>
-
-  <LinearGradientBrush x:Key="TaskBrush" StartPoint="0,0" EndPoint="1,1">
-    <GradientStop Color="Cyan" Offset="0" />
-    <GradientStop Color="DeepSkyBlue" Offset="1" />
-  </LinearGradientBrush>
-
-  <LinearGradientBrush x:Key="ParameterBrush" StartPoint="0,0" EndPoint="1,1">
-    <GradientStop Color="AliceBlue" Offset="0" />
-    <GradientStop Color="LightSkyBlue" Offset="1" />
-  </LinearGradientBrush>
-
-  <LinearGradientBrush x:Key="ItemBrush" StartPoint="0,0" EndPoint="1,1">
-    <GradientStop Color="Honeydew" Offset="0" />
-    <GradientStop Color="LightGreen" Offset="1" />
-  </LinearGradientBrush>
-
-  <LinearGradientBrush x:Key="PropertyBrush" StartPoint="0,0" EndPoint="1,1">
-    <GradientStop Color="AliceBlue" Offset="0" />
-    <GradientStop Color="LightSkyBlue" Offset="1" />
-  </LinearGradientBrush>
-
-  <LinearGradientBrush x:Key="ImportBrush" StartPoint="0,0" EndPoint="1,1">
-    <GradientStop Color="Bisque" Offset="0" />
-    <GradientStop Color="Tan" Offset="1" />
-  </LinearGradientBrush>
-
-  <LinearGradientBrush x:Key="NoImportBrush" StartPoint="0,0" EndPoint="1,1">
-    <GradientStop Color="Bisque" Offset="0" />
-    <GradientStop Color="Tomato" Offset="1" />
-  </LinearGradientBrush>
-
-  <LinearGradientBrush x:Key="MessageBrush" StartPoint="0,0" EndPoint="1,1">
-    <GradientStop Color="White" Offset="0" />
-    <GradientStop Color="LightGray" Offset="1" />
-  </LinearGradientBrush>
-
-  <LinearGradientBrush x:Key="ErrorBrush" StartPoint="0,0" EndPoint="1,1">
-    <GradientStop Color="MistyRose" Offset="0" />
-    <GradientStop Color="LightCoral" Offset="1" />
-  </LinearGradientBrush>
-
-  <LinearGradientBrush x:Key="WarningBrush" StartPoint="0,0" EndPoint="1,1">
-    <GradientStop Color="LightYellow" Offset="0" />
-    <GradientStop Color="Yellow" Offset="1" />
-  </LinearGradientBrush>
-
-  <SolidColorBrush x:Key="SearchResultBrush" Color="DarkOrange" />
-  <SolidColorBrush x:Key="ContainsSearchResultBrush" Color="Bisque" />
-
-  <DrawingBrush x:Key="SlnIcon">
-    <DrawingBrush.Drawing>
-      <DrawingGroup>
-        <DrawingGroup.Children>
-          <GeometryDrawing Brush="#00FFFFFF" Geometry="F1M16,16L0,16 0,0 16,0z" />
-          <GeometryDrawing Brush="#FFF6F6F6" Geometry="F1M0,-0.000199999999999534L0,8.5858 0,13.4148 0,13.9998 0.586,13.9998 2,15.4138 3.414,13.9998 4.585,13.9998 6.586,15.9998 7.236,15.9998 10,14.6188 10,13.9998 16,13.9998 16,-0.000199999999999534z" />
-          <GeometryDrawing Brush="#FF414141" Geometry="F1M15,1L15,13 10,13 10,12 14,12 14,4 2,4 2,6.586 1,7.586 1,1z" />
-          <GeometryDrawing Brush="#FF672079" Geometry="F1M5,11L7,9 7,13z M2,12L2,10 3,11z M7,7L4,10 2,8 1,9 1,13 2,14 4,12 7,15 9,14 9,8z" />
-          <GeometryDrawing Brush="#FFF0EFF1" Geometry="F1M1.9998,12.0004L2.9998,10.9994 1.9998,9.9994z" />
-          <GeometryDrawing Brush="#FFF0EFF1" Geometry="F1M7,13L7,9 5,11z" />
-          <GeometryDrawing Brush="#FFF0EFF1" Geometry="F1M2,4L2,6.586 4,8.586 6.803,5.783 10,7.382 10,12 14,12 14,4z" />
-        </DrawingGroup.Children>
-      </DrawingGroup>
-    </DrawingBrush.Drawing>
-  </DrawingBrush>
-
-  <DrawingBrush x:Key="CSProjIcon">
-    <DrawingBrush.Drawing>
-      <DrawingGroup>
-        <DrawingGroup.Children>
-          <GeometryDrawing Brush="#00FFFFFF" Geometry="F1M16,16L0,16 0,0 16,0z" />
-          <GeometryDrawing Brush="#FFF6F6F6" Geometry="F1M0,15L16,15 16,1 0,1z" />
-          <GeometryDrawing Brush="#FF414141" Geometry="F1M10,7L11,7 11,8 10,8z M9,10L10,10 10,9 11,9 11,10 12,10 12,9 13,9 13,8 12,8 12,7 13,7 13,6 12,6 12,5 11,5 11,6 10,6 10,5 9,5 9,6 8,6 8,7 9,7 9,8 8,8 8,9 9,9z" />
-          <GeometryDrawing Brush="#FF414141" Geometry="F1M5.8496,11C6.5296,11,7.0786,10.898,7.4996,10.692L7.4996,9.499C7.0786,9.747 6.6156,9.871 6.1076,9.871 5.5766,9.871 5.1546,9.705 4.8396,9.372 4.5256,9.039 4.3696,8.592 4.3696,8.031 4.3696,7.445 4.5356,6.981 4.8686,6.639 5.2016,6.297 5.6386,6.125 6.1796,6.125 6.6736,6.125 7.1146,6.241 7.4996,6.473L7.4996,5.215C7.1146,5.072 6.6386,5 6.0766,5 5.1656,5 4.4256,5.289 3.8556,5.866 3.2856,6.443 2.9996,7.195 2.9996,8.124 2.9996,8.995 3.2536,9.692 3.7616,10.216 4.2676,10.739 4.9646,11 5.8496,11" />
-          <GeometryDrawing Brush="#FFF0EFF1" Geometry="F1M10,8L11,8 11,7 10,7z" />
-          <GeometryDrawing Brush="#FFF0EFF1" Geometry="F1M13,7L12,7 12,8 13,8 13,9 12,9 12,10 11,10 11,9 10,9 10,10 9,10 9,9 8,9 8,8 9,8 9,7 8,7 8,6 9,6 9,5 10,5 10,6 11,6 11,5 12,5 12,6 13,6z M7.5,6.473C7.114,6.241 6.674,6.125 6.18,6.125 5.639,6.125 5.201,6.297 4.868,6.639 4.535,6.981 4.369,7.445 4.369,8.031 4.369,8.592 4.525,9.039 4.84,9.372 5.154,9.705 5.576,9.871 6.107,9.871 6.615,9.871 7.079,9.747 7.5,9.499L7.5,10.692C7.079,10.898 6.529,11 5.85,11 4.965,11 4.268,10.739 3.762,10.216 3.254,9.692 3,8.995 3,8.124 3,7.195 3.285,6.443 3.855,5.866 4.426,5.289 5.166,5 6.076,5 6.639,5 7.114,5.072 7.5,5.215z M2,13L14,13 14,3 2,3z" />
-          <GeometryDrawing Brush="#FF378A33" Geometry="F1M14,13L2,13 2,3 14,3z M1,14L15,14 15,2 1,2z" />
-        </DrawingGroup.Children>
-      </DrawingGroup>
-    </DrawingBrush.Drawing>
-  </DrawingBrush>
-
-  <DrawingBrush x:Key="FSProjIcon">
-    <DrawingBrush.Drawing>
-      <DrawingGroup>
-        <GeometryDrawing Brush="#00FFFFFF" Geometry="F1M16,16L0,16 0,0 16,0z" />
-        <GeometryDrawing Brush="#FFF6F6F6" Geometry="F1M0,15L16,15 16,1 0,1z" />
-        <GeometryDrawing Brush="#FF414141" Geometry="M10 7L11 7 11 8 10 8z M9 10L10 10 10 9 11 9 11 10 12 10 12 9 13 9 13 8 12 8 12 7 13 7 13 6 12 6 12 5 11 5 11 6 10 6 10 5 9 5 9 6 8 6 8 7 9 7 9 8 8 8 8 9 9 9z" />
-        <GeometryDrawing Brush="#FF414141" Geometry="m 3.2120982 10.993424 h 1.667074 V 8.6677313 H 7.2784249 V 7.5728855 H 4.8791722 V 6.1033972 H 7.4888409 V 5.0059849 H 3.2120982 Z" />
-        <GeometryDrawing Brush="#FF682878" Geometry="F1M14,13L2,13 2,3 14,3z M1,14L15,14 15,2 1,2z" />
-      </DrawingGroup>
-    </DrawingBrush.Drawing>
-  </DrawingBrush>
-
-  <DrawingBrush x:Key="VBProjIcon">
-    <DrawingBrush.Drawing>
-      <DrawingGroup>
-        <GeometryDrawing Brush="#00FFFFFF" Geometry="F1M16,16L0,16 0,0 16,0z" />
-        <GeometryDrawing Brush="#FFF6F6F6" Geometry="F1M0,15L16,15 16,1 0,1z" />
-        <GeometryDrawing Brush="#FF414141" Geometry="M 6.9070592 5.4578905 H 8.0003989 L 6.4028881 10.54319 H 5.2194666 L 3.6415708 5.4578905 H 4.7668747 L 5.7330818 8.997259 c 0.052305 0.1910611 0.083543 0.3603303 0.093715 0.5070777 h 0.01961 c 0.015275 -0.1583708 0.047948 -0.3327243 0.100979 -0.5216069 z m 5.4521678 3.5669751 c 0 0.4663945 -0.190335 0.8354421 -0.57028 1.1078674 -0.380671 0.274606 -0.899371 0.410457 -1.558281 0.410457 H 8.0003989 V 5.4578905 h 2.1125781 c 0.647286 0 1.144919 0.1046132 1.493626 0.3123827 0.348706 0.2077717 0.522333 0.5012653 0.522333 0.8797571 0 0.2738809 -0.106065 0.5136153 -0.318195 0.719207 -0.212129 0.205591 -0.48165 0.3487061 -0.810742 0.4293444 v 0.014511 c 0.411183 0.045039 0.742454 0.1787117 0.988727 0.4017385 0.246998 0.2215742 0.370501 0.4918219 0.370501 0.8100162 z M 9.3073212 7.5072665 h 0.5746387 c 0.2695191 0 0.4823771 -0.057389 0.6378421 -0.1714475 C 10.675267 7.2210365 10.753 7.0626663 10.753 6.8628863 10.753 6.4880269 10.434079 6.3027768 9.7976898 6.3027768 H 9.3073212 Z M 10.98329 9.0110623 c 0 -0.2026866 -0.08354 -0.3617826 -0.252811 -0.4787443 C 10.561937 8.4175353 10.325834 8.3594185 10.023621 8.3594185 H 9.3073212 v 1.3403398 h 0.7083098 c 0.303665 0 0.539041 -0.061026 0.711215 -0.1845219 0.170719 -0.1235 0.256444 -0.2913151 0.256444 -0.5041741 z" />
-        <GeometryDrawing Brush="#FF00539C" Geometry="F1M14,13L2,13 2,3 14,3z M1,14L15,14 15,2 1,2z" />
-      </DrawingGroup>
-    </DrawingBrush.Drawing>
-  </DrawingBrush>
-
-  <DrawingBrush x:Key="GenericProjectIcon">
-    <DrawingBrush.Drawing>
-      <DrawingGroup>
-        <DrawingGroup.Children>
-          <GeometryDrawing Brush="#FFF6F6F6" Geometry="F1M13.5469,0L7.9999,0C7.0309,0,5.9999,0.701,5.9999,2L1.9999,2C1.0309,2,-9.99999999997669E-05,2.701,-9.99999999997669E-05,4L-9.99999999997669E-05,12C-9.99999999997669E-05,13.299,1.0309,14,1.9999,14L3.9999,14C3.9999,15.299,5.0309,16,5.9999,16L11.9999,16C13.2989,16,13.9999,14.97,13.9999,14L13.9999,12C15.2989,12,15.9999,10.97,15.9999,10L15.9999,2.062z" />
-          <GeometryDrawing Brush="#FF414141" Geometry="F1M12,9L12,10 12,14 6,14 6,6 10,6 10,8 12,8z M10.625,5L5.965,5C5.965,5,5,5,5,6L5,14C5,15,5.965,15,5.965,15L11.965,15C12.965,15,13,14,13,14L13,7.137z" />
-          <GeometryDrawing Brush="#FF414141" Geometry="F1M4,12L2,12 2,4 6,4 7.736,4 6.625,3 1.965,3C1.965,3,1,3,1,4L1,12C1,13,1.965,13,1.965,13L4,13z" />
-          <GeometryDrawing Brush="#FF414141" Geometry="F1M12.625,1L7.965,1C7.965,1,7,1,7,2L7.547,2 8,2.381 8,2 12,2 12,4 14,4 14,5 14,6 14,6.062 14,10 14,10.995C14.962,10.97,15,10,15,10L15,3.137z" />
-          <GeometryDrawing Brush="#FFF0EFF1" Geometry="F1M6,6L10,6 10,7.96 12,7.996 12,14 6,14z" />
-          <GeometryDrawing Brush="#FFF0EFF1" Geometry="F1M4,6C4,4.701,5.031,4,6,4L2,4 2,12 4,12z" />
-          <GeometryDrawing Brush="#FFF0EFF1" Geometry="F1M12,3.96L12,2 8,2 8,2.381 9.927,4 11.547,4 14,6.062 14,3.996z" />
-        </DrawingGroup.Children>
-      </DrawingGroup>
-    </DrawingBrush.Drawing>
-  </DrawingBrush>
-  
-  <Style x:Key="NodeIcon" TargetType="{x:Type Rectangle}">
-    <Setter Property="Width" Value="14" />
-    <Setter Property="Height" Value="11" />
-    <Setter Property="Margin" Value="3,3,6,3" />
-    <Setter Property="StrokeThickness" Value="1" />
-    <Setter Property="VerticalAlignment" Value="Top" />
-    <Setter Property="SnapsToDevicePixels" Value="True" />
-  </Style>
-
-  <HierarchicalDataTemplate DataType="{x:Type l:Folder}"
-                            ItemsSource="{Binding Children}">
-    <StackPanel Orientation="Horizontal">
-      <Rectangle x:Name="icon" Style="{StaticResource NodeIcon}" Stroke="{StaticResource FolderStroke}" Fill="{StaticResource ClosedFolderBrush}" />
-      <TextBlock x:Name="nameText" Text="{Binding Name}" />
-    </StackPanel>
-    <HierarchicalDataTemplate.Triggers>
-      <DataTrigger Binding="{Binding IsSelected}" Value="False">
-        <Setter TargetName="nameText" Property="Foreground" Value="DarkGoldenrod" />
-      </DataTrigger>
-      <DataTrigger Binding="{Binding Name}" Value="DoubleWrites">
-        <Setter TargetName="nameText" Property="Foreground" Value="Red" />
-        <Setter TargetName="icon" Property="Fill" Value="{StaticResource ErrorBrush}" />
-      </DataTrigger>
-    </HierarchicalDataTemplate.Triggers>
-  </HierarchicalDataTemplate>
-
-  <HierarchicalDataTemplate DataType="{x:Type l:Project}"
-                            ItemsSource="{Binding Children}">
-    <StackPanel Orientation="Horizontal" x:Name="projectRoot">
-      <Rectangle x:Name="icon" Style="{StaticResource NodeIcon}"
-                 Width="16" Height="16" Margin="2,2,6,2" StrokeThickness="0"
-                 Fill="{StaticResource GenericProjectIcon}" />
-      <TextBlock Text="{Binding Name}" Margin="0,2,0,0" />
-    </StackPanel>
-    <HierarchicalDataTemplate.Triggers>
-      <DataTrigger Binding="{Binding IsLowRelevance}" Value="True">
-        <Setter TargetName="projectRoot" Property="Opacity" Value="0.25" />
-      </DataTrigger>
-      <DataTrigger Binding="{Binding ProjectFileExtension}" Value=".sln">
-        <Setter TargetName="icon" Property="Fill" Value="{StaticResource SlnIcon}" />
-      </DataTrigger>
-      <DataTrigger Binding="{Binding ProjectFileExtension}" Value=".csproj">
-        <Setter TargetName="icon" Property="Fill" Value="{StaticResource CSProjIcon}" />
-      </DataTrigger>
-      <DataTrigger Binding="{Binding ProjectFileExtension}" Value=".vbproj">
-        <Setter TargetName="icon" Property="Fill" Value="{StaticResource VBProjIcon}" />
-      </DataTrigger>
-      <DataTrigger Binding="{Binding ProjectFileExtension}" Value=".fsproj">
-        <Setter TargetName="icon" Property="Fill" Value="{StaticResource FSProjIcon}" />
-      </DataTrigger>
-    </HierarchicalDataTemplate.Triggers>
-  </HierarchicalDataTemplate>
-
-  <HierarchicalDataTemplate DataType="{x:Type l:Target}"
-                            ItemsSource="{Binding Children}">
-    <StackPanel Orientation="Horizontal" x:Name="targetRoot">
-      <Rectangle x:Name="icon" Style="{StaticResource NodeIcon}" Stroke="{StaticResource TargetStroke}" Fill="{StaticResource TargetBrush}" />
-      <TextBlock x:Name="label" Text="Target " />
-      <TextBlock Text="{Binding Name}" />
-      <controls:NodeHyperlinkControl
-            Text="{Binding ParentTargetText}"
-            Foreground="LightBlue"
-            ToolTip="{Binding ParentTargetTooltip}" />
-    </StackPanel>
-    <HierarchicalDataTemplate.Triggers>
-      <DataTrigger Binding="{Binding IsLowRelevance}" Value="True">
-        <Setter TargetName="targetRoot" Property="Opacity" Value="0.25" />
-      </DataTrigger>
-      <DataTrigger Binding="{Binding IsSelected}" Value="False">
-        <Setter TargetName="label" Property="Foreground" Value="{StaticResource TargetStroke}" />
-      </DataTrigger>
-    </HierarchicalDataTemplate.Triggers>
-  </HierarchicalDataTemplate>
-
-  <HierarchicalDataTemplate DataType="{x:Type l:Task}"
-                            ItemsSource="{Binding Children}">
-<<<<<<< HEAD
-    <StackPanel Orientation="Horizontal">
-      <Rectangle x:Name="icon" Style="{StaticResource NodeIcon}" Stroke="{StaticResource TaskStroke}" Fill="{StaticResource TaskBrush}" />
-=======
-    <StackPanel Orientation="Horizontal" ToolTip="{Binding ToolTip}">
-      <Rectangle x:Name="icon" Width="14" Height="11" Stroke="{StaticResource TaskStroke}" Margin="3,3,6,3" Fill="{StaticResource TaskBrush}" VerticalAlignment="Top" />
->>>>>>> 4f31c708
-      <TextBlock x:Name="label" Text="Task " />
-      <TextBlock Text="{Binding Title}" />
-      <TextBlock x:Name="duration" Text="{Binding DurationText}" Margin="6,0,0,0" />
-    </StackPanel>
-    <HierarchicalDataTemplate.Triggers>
-      <DataTrigger Binding="{Binding IsSelected}" Value="False">
-        <Setter TargetName="label" Property="Foreground" Value="{StaticResource TaskStroke}" />
-        <Setter TargetName="duration" Property="Foreground" Value="LightGray" />
-      </DataTrigger>
-    </HierarchicalDataTemplate.Triggers>
-  </HierarchicalDataTemplate>
-
-  <HierarchicalDataTemplate DataType="{x:Type l:AddItem}"
-                            ItemsSource="{Binding Children}">
-    <StackPanel Orientation="Horizontal">
-      <Rectangle x:Name="icon" Style="{StaticResource NodeIcon}" Stroke="{StaticResource ItemStroke}" Fill="{StaticResource ItemBrush}" />
-      <TextBlock x:Name="label" Text="Add Item " />
-      <TextBlock Text="{Binding Name}" />
-    </StackPanel>
-    <HierarchicalDataTemplate.Triggers>
-      <DataTrigger Binding="{Binding IsSelected}" Value="False">
-        <Setter TargetName="label" Property="Foreground" Value="Teal" />
-      </DataTrigger>
-    </HierarchicalDataTemplate.Triggers>
-  </HierarchicalDataTemplate>
-
-  <HierarchicalDataTemplate DataType="{x:Type l:RemoveItem}"
-                            ItemsSource="{Binding Children}">
-    <StackPanel Orientation="Horizontal">
-      <Rectangle x:Name="icon" Style="{StaticResource NodeIcon}" Stroke="{StaticResource ItemStroke}" Fill="{StaticResource ItemBrush}" />
-      <TextBlock x:Name="label" Text="Remove Item " />
-      <TextBlock Text="{Binding Name}" />
-    </StackPanel>
-    <HierarchicalDataTemplate.Triggers>
-      <DataTrigger Binding="{Binding IsSelected}" Value="False">
-        <Setter TargetName="label" Property="Foreground" Value="Teal" />
-      </DataTrigger>
-    </HierarchicalDataTemplate.Triggers>
-  </HierarchicalDataTemplate>
-
-  <HierarchicalDataTemplate DataType="{x:Type l:Item}"
-                            ItemsSource="{Binding Children}">
-    <StackPanel Orientation="Horizontal">
-      <Rectangle x:Name="icon" Style="{StaticResource NodeIcon}" Stroke="{StaticResource ItemStroke}" Fill="{StaticResource ItemBrush}" />
-      <TextBlock x:Name="nameAndEquals" Text="{Binding NameAndEquals}" />
-      <TextBlock Text="{Binding ShortenedText}" />
-    </StackPanel>
-    <HierarchicalDataTemplate.Triggers>
-      <DataTrigger Binding="{Binding IsSelected}" Value="False">
-        <Setter TargetName="nameAndEquals" Property="Foreground" Value="Green" />
-      </DataTrigger>
-    </HierarchicalDataTemplate.Triggers>
-  </HierarchicalDataTemplate>
-
-  <DataTemplate DataType="{x:Type l:Metadata}">
-    <StackPanel Orientation="Horizontal">
-      <Rectangle x:Name="icon" Style="{StaticResource NodeIcon}" Stroke="{StaticResource MetadataStroke}" Fill="{StaticResource ItemBrush}" />
-      <TextBlock x:Name="label" Text="{Binding NameAndEquals, Mode=OneTime}" />
-      <TextBlock Text="{Binding ShortenedValue}" />
-    </StackPanel>
-    <DataTemplate.Triggers>
-      <DataTrigger Binding="{Binding IsSelected}" Value="False">
-        <Setter TargetName="label" Property="Foreground" Value="LightSeaGreen" />
-      </DataTrigger>
-    </DataTemplate.Triggers>
-  </DataTemplate>
-
-  <HierarchicalDataTemplate DataType="{x:Type l:EvaluationProfileEntry}"
-                            ItemsSource="{Binding Children}">
-    <StackPanel Orientation="Horizontal">
-      <ProgressBar Width="40" 
-                   Height="9" 
-                   Margin="2,1,6,0" 
-                   Minimum="0"
-                   Maximum="100"
-                   Value="{Binding Value}"
-                   VerticalAlignment="Center" />
-      <TextBlock x:Name="label" 
-                 VerticalAlignment="Center"
-                 Text="{Binding Title, Mode=OneTime}" />
-      <TextBlock x:Name="hits" 
-                 VerticalAlignment="Center"
-                 Margin="6,0,0,0"
-                 Text="{Binding DurationText, Mode=OneTime}" />
-      <TextBlock x:Name="code"
-                 Text="{Binding ShortenedElementDescription}" 
-                 VerticalAlignment="Center"
-                 Margin="12,0,0,0"
-                 FontFamily="Consolas" />
-    </StackPanel>
-    <HierarchicalDataTemplate.Triggers>
-      <DataTrigger Binding="{Binding IsSelected}" Value="False">
-        <Setter TargetName="label" Property="Foreground" Value="Black" />
-        <Setter TargetName="hits" Property="Foreground" Value="Blue" />
-        <Setter TargetName="code" Property="Foreground" Value="Gray" />
-      </DataTrigger>
-    </HierarchicalDataTemplate.Triggers>
-  </HierarchicalDataTemplate>
-
-  <DataTemplate DataType="{x:Type l:Property}">
-    <StackPanel Orientation="Horizontal">
-      <Rectangle x:Name="icon" Style="{StaticResource NodeIcon}" Stroke="{StaticResource PropertyStroke}" Fill="{StaticResource PropertyBrush}" />
-      <TextBlock x:Name="label" Text="{Binding NameAndEquals, Mode=OneTime}" />
-      <TextBlock Text="{Binding ShortenedValue}" />
-    </StackPanel>
-    <DataTemplate.Triggers>
-      <DataTrigger Binding="{Binding IsSelected}" Value="False">
-        <Setter TargetName="label" Property="Foreground" Value="{StaticResource PropertyStroke}" />
-      </DataTrigger>
-    </DataTemplate.Triggers>
-  </DataTemplate>
-
-  <HierarchicalDataTemplate DataType="{x:Type l:Parameter}"
-                            ItemsSource="{Binding Children}">
-    <StackPanel Orientation="Horizontal">
-      <Rectangle x:Name="icon" Style="{StaticResource NodeIcon}" Stroke="{StaticResource ParameterStroke}" Fill="{StaticResource ParameterBrush}" />
-      <TextBlock x:Name="name" Text="{Binding Name}" />
-    </StackPanel>
-    <HierarchicalDataTemplate.Triggers>
-      <DataTrigger Binding="{Binding IsSelected}" Value="False">
-        <Setter TargetName="name" Property="Foreground" Value="{StaticResource ParameterStroke}" />
-      </DataTrigger>
-    </HierarchicalDataTemplate.Triggers>
-  </HierarchicalDataTemplate>
-
-  <DataTemplate DataType="{x:Type l:Message}">
-    <StackPanel Orientation="Horizontal">
-      <Rectangle x:Name="icon" Style="{StaticResource NodeIcon}" Stroke="{StaticResource MessageStroke}" Fill="{StaticResource MessageBrush}" />
-      <TextBlock x:Name="messageText" Text="{Binding ShortenedText}" />
-    </StackPanel>
-    <DataTemplate.Triggers>
-      <DataTrigger Binding="{Binding IsLowRelevance}" Value="True">
-        <Setter TargetName="messageText" Property="Opacity" Value="0.25" />
-      </DataTrigger>
-    </DataTemplate.Triggers>
-  </DataTemplate>
-
-  <HierarchicalDataTemplate DataType="{x:Type l:Import}"
-                            ItemsSource="{Binding Children}">
-    <StackPanel Orientation="Horizontal" x:Name="importPanel">
-      <Rectangle x:Name="icon" Style="{StaticResource NodeIcon}" Stroke="{StaticResource ImportStroke}" Fill="{StaticResource ImportBrush}" />
-      <TextBlock x:Name="label" Text="Import" Margin="0,0,6,0" />
-      <TextBlock x:Name="name" Text="{Binding Name}" />
-      <TextBlock x:Name="location" Text="{Binding Location}" />
-    </StackPanel>
-    <HierarchicalDataTemplate.Triggers>
-      <DataTrigger Binding="{Binding IsLowRelevance}" Value="True">
-        <Setter TargetName="importPanel" Property="Opacity" Value="0.25" />
-      </DataTrigger>
-      <DataTrigger Binding="{Binding IsSelected}" Value="False">
-        <Setter TargetName="label" Property="Foreground" Value="{StaticResource ImportStroke}" />
-      </DataTrigger>
-    </HierarchicalDataTemplate.Triggers>
-  </HierarchicalDataTemplate>
-
-  <HierarchicalDataTemplate DataType="{x:Type l:NoImport}"
-                            ItemsSource="{Binding Children}">
-    <StackPanel Orientation="Horizontal" x:Name="importPanel">
-      <Rectangle x:Name="icon" Style="{StaticResource NodeIcon}" Stroke="{StaticResource NoImportStroke}" Fill="{StaticResource NoImportBrush}" />
-      <TextBlock x:Name="label" Text="NoImport" Margin="0,0,6,0" />
-      <TextBlock x:Name="name" Text="{Binding Name}" />
-      <TextBlock x:Name="location" Text="{Binding Location}" Margin="0,0,6,0" />
-      <TextBlock x:Name="reason" Text="{Binding Text}" />
-    </StackPanel>
-    <HierarchicalDataTemplate.Triggers>
-      <DataTrigger Binding="{Binding IsLowRelevance}" Value="True">
-        <Setter TargetName="importPanel" Property="Opacity" Value="0.3" />
-      </DataTrigger>
-      <DataTrigger Binding="{Binding IsSelected}" Value="False">
-        <Setter TargetName="label" Property="Foreground" Value="{StaticResource NoImportStroke}" />
-        <Setter TargetName="reason" Property="Background" Value="BlanchedAlmond" />
-      </DataTrigger>
-    </HierarchicalDataTemplate.Triggers>
-  </HierarchicalDataTemplate>
-
-  <DataTemplate DataType="{x:Type core:ButtonNode}">
-    <StackPanel Orientation="Horizontal">
-      <Button x:Name="button" 
-              Content="{Binding Text}" 
-              Command="{Binding Command}" 
-              Padding="4,2,4,2"/>
-    </StackPanel>
-  </DataTemplate>
-
-  <DataTemplate DataType="{x:Type l:Error}">
-    <StackPanel Orientation="Horizontal">
-      <Rectangle x:Name="icon" Style="{StaticResource NodeIcon}" Stroke="{StaticResource ErrorStroke}" Fill="{StaticResource ErrorBrush}" />
-      <TextBlock x:Name="text" Text="{Binding}" />
-    </StackPanel>
-    <DataTemplate.Triggers>
-      <DataTrigger Binding="{Binding IsSelected}" Value="False">
-        <Setter TargetName="text" Property="Foreground" Value="{StaticResource ErrorStroke}" />
-      </DataTrigger>
-    </DataTemplate.Triggers>
-  </DataTemplate>
-
-  <DataTemplate DataType="{x:Type l:Warning}">
-    <StackPanel Orientation="Horizontal">
-      <Rectangle x:Name="icon" Style="{StaticResource NodeIcon}" Stroke="{StaticResource WarningStroke}" Fill="{StaticResource WarningBrush}" />
-      <TextBlock Text="{Binding}" />
-    </StackPanel>
-  </DataTemplate>
-
-  <DataTemplate DataType="{x:Type core:Note}">
-    <StackPanel Orientation="Horizontal">
-      <Border BorderBrush="LightGray" BorderThickness="1" Margin="4" Background="{DynamicResource Theme_InfoBarBackground}" Padding="6">
-        <TextBlock Text="{Binding Text}"
-                   Foreground="Gray"
-                   TextWrapping="Wrap"/>
-      </Border>
-    </StackPanel>
-  </DataTemplate>
-
-  <HierarchicalDataTemplate DataType="{x:Type l:SourceFile}"
-                            ItemsSource="{Binding Children}">
-    <StackPanel Orientation="Horizontal">
-      <Rectangle x:Name="icon" Style="{StaticResource NodeIcon}" Stroke="{StaticResource MessageStroke}" Fill="{StaticResource MessageBrush}" />
-      <TextBlock x:Name="messageText" Text="{Binding Name}" />
-    </StackPanel>
-  </HierarchicalDataTemplate>
-
-  <DataTemplate DataType="{x:Type l:SourceFileLine}">
-    <StackPanel Orientation="Horizontal">
-      <TextBlock x:Name="lineNumber" Text="{Binding LineNumber}" FontFamily="Consolas" Foreground="Teal" Margin="0,0,12,0" />
-      <TextBlock x:Name="messageText" Text="{Binding LineText}" FontFamily="Consolas" />
-    </StackPanel>
-    <DataTemplate.Triggers>
-      <DataTrigger Binding="{Binding IsSelected}" Value="True">
-        <Setter TargetName="lineNumber" Property="Foreground" Value="White" />
-      </DataTrigger>
-    </DataTemplate.Triggers>
-  </DataTemplate>
-
-  <HierarchicalDataTemplate DataType="{x:Type core:ProxyNode}"
-                            ItemsSource="{Binding Children}">
-    <StackPanel Orientation="Horizontal">
-      <Rectangle x:Name="icon" Style="{StaticResource NodeIcon}" Stroke="{StaticResource ParameterStroke}" Fill="{StaticResource ParameterBrush}" />
-      <ItemsControl x:Name="text" ItemsSource="{Binding Highlights}" Focusable="False">
-        <ItemsControl.Resources>
-          <DataTemplate DataType="{x:Type core:HighlightedText}">
-            <TextBlock Foreground="Black" Background="Yellow" Text="{Binding Text}" />
-          </DataTemplate>
-        </ItemsControl.Resources>
-        <ItemsControl.ItemsPanel>
-          <ItemsPanelTemplate>
-            <StackPanel Orientation="Horizontal" IsItemsHost="True" />
-          </ItemsPanelTemplate>
-        </ItemsControl.ItemsPanel>
-      </ItemsControl>
-    </StackPanel>
-    <HierarchicalDataTemplate.Triggers>
-      <DataTrigger Binding="{Binding OriginalType}" Value="Folder">
-        <Setter TargetName="icon" Property="Stroke" Value="{StaticResource FolderStroke}" />
-        <Setter TargetName="icon" Property="Fill" Value="{StaticResource ClosedFolderBrush}" />
-      </DataTrigger>
-      <DataTrigger Binding="{Binding OriginalType}" Value="Target">
-        <Setter TargetName="icon" Property="Stroke" Value="{StaticResource TargetStroke}" />
-        <Setter TargetName="icon" Property="Fill" Value="{StaticResource TargetBrush}" />
-      </DataTrigger>
-      <DataTrigger Binding="{Binding OriginalType}" Value="Task">
-        <Setter TargetName="icon" Property="Stroke" Value="{StaticResource TaskStroke}" />
-        <Setter TargetName="icon" Property="Fill" Value="{StaticResource TaskBrush}" />
-      </DataTrigger>
-      <DataTrigger Binding="{Binding OriginalType}" Value="AddItem">
-        <Setter TargetName="icon" Property="Stroke" Value="{StaticResource ItemStroke}" />
-        <Setter TargetName="icon" Property="Fill" Value="{StaticResource ItemBrush}" />
-      </DataTrigger>
-      <DataTrigger Binding="{Binding OriginalType}" Value="RemoveItem">
-        <Setter TargetName="icon" Property="Stroke" Value="{StaticResource ItemStroke}" />
-        <Setter TargetName="icon" Property="Fill" Value="{StaticResource ItemBrush}" />
-      </DataTrigger>
-      <DataTrigger Binding="{Binding OriginalType}" Value="Item">
-        <Setter TargetName="icon" Property="Stroke" Value="{StaticResource ItemStroke}" />
-        <Setter TargetName="icon" Property="Fill" Value="{StaticResource ItemBrush}" />
-      </DataTrigger>
-      <DataTrigger Binding="{Binding OriginalType}" Value="Metadata">
-        <Setter TargetName="icon" Property="Stroke" Value="{StaticResource MetadataStroke}" />
-        <Setter TargetName="icon" Property="Fill" Value="{StaticResource ItemBrush}" />
-      </DataTrigger>
-      <DataTrigger Binding="{Binding OriginalType}" Value="Property">
-        <Setter TargetName="icon" Property="Stroke" Value="{StaticResource PropertyStroke}" />
-        <Setter TargetName="icon" Property="Fill" Value="{StaticResource PropertyBrush}" />
-      </DataTrigger>
-      <DataTrigger Binding="{Binding OriginalType}" Value="Parameter">
-        <Setter TargetName="icon" Property="Stroke" Value="{StaticResource ParameterStroke}" />
-        <Setter TargetName="icon" Property="Fill" Value="{StaticResource ParameterBrush}" />
-      </DataTrigger>
-      <DataTrigger Binding="{Binding OriginalType}" Value="Message">
-        <Setter TargetName="icon" Property="Stroke" Value="{StaticResource MessageStroke}" />
-        <Setter TargetName="icon" Property="Fill" Value="{StaticResource MessageBrush}" />
-      </DataTrigger>
-      <DataTrigger Binding="{Binding OriginalType}" Value="Error">
-        <Setter TargetName="icon" Property="Stroke" Value="{StaticResource ErrorStroke}" />
-        <Setter TargetName="icon" Property="Fill" Value="{StaticResource ErrorBrush}" />
-      </DataTrigger>
-      <DataTrigger Binding="{Binding OriginalType}" Value="Warning">
-        <Setter TargetName="icon" Property="Stroke" Value="{StaticResource WarningStroke}" />
-        <Setter TargetName="icon" Property="Fill" Value="{StaticResource WarningBrush}" />
-      </DataTrigger>
-      <DataTrigger Binding="{Binding OriginalType}" Value="Import">
-        <Setter TargetName="icon" Property="Stroke" Value="{StaticResource ImportStroke}" />
-        <Setter TargetName="icon" Property="Fill" Value="{StaticResource ImportBrush}" />
-      </DataTrigger>
-      <DataTrigger Binding="{Binding OriginalType}" Value="NoImport">
-        <Setter TargetName="icon" Property="Stroke" Value="{StaticResource NoImportStroke}" />
-        <Setter TargetName="icon" Property="Fill" Value="{StaticResource NoImportBrush}" />
-      </DataTrigger>
-      <DataTrigger Binding="{Binding ProjectExtension}" Value=".sln">
-        <Setter TargetName="icon" Property="Fill" Value="{StaticResource SlnIcon}" />
-        <Setter TargetName="icon" Property="Height" Value="16" />
-        <Setter TargetName="icon" Property="Width" Value="16" />
-        <Setter TargetName="icon" Property="StrokeThickness" Value="0" />
-        <Setter TargetName="icon" Property="Margin" Value="2,2,6,2" />
-        <Setter TargetName="text" Property="Margin" Value="0,2,0,0" />
-      </DataTrigger>
-      <DataTrigger Binding="{Binding ProjectExtension}" Value=".csproj">
-        <Setter TargetName="icon" Property="Fill" Value="{StaticResource CSProjIcon}" />
-        <Setter TargetName="icon" Property="Height" Value="16" />
-        <Setter TargetName="icon" Property="Width" Value="16" />
-        <Setter TargetName="icon" Property="StrokeThickness" Value="0" />
-        <Setter TargetName="icon" Property="Margin" Value="2,2,6,2" />
-        <Setter TargetName="text" Property="Margin" Value="0,2,0,0" />
-      </DataTrigger>
-      <DataTrigger Binding="{Binding ProjectExtension}" Value="other">
-        <Setter TargetName="icon" Property="Fill" Value="{StaticResource GenericProjectIcon}" />
-        <Setter TargetName="icon" Property="Height" Value="16" />
-        <Setter TargetName="icon" Property="Width" Value="16" />
-        <Setter TargetName="icon" Property="StrokeThickness" Value="0" />
-        <Setter TargetName="icon" Property="Margin" Value="2,2,6,2" />
-        <Setter TargetName="text" Property="Margin" Value="0,2,0,0" />
-      </DataTrigger>
-    </HierarchicalDataTemplate.Triggers>
-  </HierarchicalDataTemplate>
-
-  <DataTemplate DataType="{x:Type core:WelcomeScreen}">
-    <Grid x:Name="welcomeScreen">
-      <TextBlock Text="{Binding Version}" 
-                 Foreground="Gray" 
-                 FontSize="16" 
-                 Margin="20"
-                 HorizontalAlignment="Right"
-                 VerticalAlignment="Top"/>
-      <Grid
-          HorizontalAlignment="Center"
-          VerticalAlignment="Center">
-        <Rectangle Fill="Black">
-          <Rectangle.Effect>
-            <DropShadowEffect BlurRadius="40" 
-                            Color="LightGray" 
-                            Direction="-45" 
-                            Opacity="1.0" 
-                            RenderingBias="Performance" 
-                            ShadowDepth="40" />
-          </Rectangle.Effect>
-        </Rectangle>
-        <Grid Background="{DynamicResource Theme_WhiteBackground}">
-          <Grid.RowDefinitions>
-            <RowDefinition Height="Auto" />
-            <RowDefinition Height="Auto" />
-            <RowDefinition Height="Auto" />
-            <RowDefinition Height="Auto" />
-            <RowDefinition Height="Auto" />
-          </Grid.RowDefinitions>
-          <TextBlock x:Name="customMessage" 
-                     Grid.Row="0"
-                     FontSize="16"
-                     Foreground="Red"
-                     Margin="10"
-                     TextWrapping="Wrap"
-                     Visibility="{Binding Message, Converter={x:Static s:StringEmptinessToVisibilityConverter.Instance}}"
-                     Text="{Binding Message}"/>
-          <Grid x:Name="openLogOrProjectCompartment" 
-                Grid.Row="1">
-            <Grid.ColumnDefinitions>
-              <ColumnDefinition Width="Auto" />
-              <ColumnDefinition Width="Auto" />
-            </Grid.ColumnDefinitions>
-            <Button Margin="20"
-                  MinWidth="200"
-                  MinHeight="200"
-                  Command="{Binding OpenProjectCommand}">
-              <StackPanel>
-                <Rectangle Width="100" Height="100" Margin="20" Fill="{StaticResource SlnIcon}" />
-                <TextBlock Text="Open Project/Solution" 
-                         FontSize="16" 
-                         Margin="10"
-                         HorizontalAlignment="Center"/>
-              </StackPanel>
-            </Button>
-            <Button Margin="0,20,20,20"
-                  MinWidth="200"
-                  MinHeight="200"
-                  Command="{Binding OpenLogFileCommand}"
-                  Grid.Column="1">
-              <StackPanel>
-                <Canvas Width="100" Height="100" Margin="20">
-                  <Canvas.Effect>
-                    <DropShadowEffect BlurRadius="15" Color="Gray" Opacity="0.5" />
-                  </Canvas.Effect>
-                  <Canvas.RenderTransform>
-                    <ScaleTransform ScaleX="1" ScaleY="1" />
-                  </Canvas.RenderTransform>
-                  <Rectangle Width="35" Height="35" Canvas.Left="0" Canvas.Top="0" Stroke="{StaticResource TargetStroke}" Fill="{StaticResource TargetBrush}" />
-                  <Rectangle Width="35" Height="35" Canvas.Left="25" Canvas.Top="35" Stroke="{StaticResource ParameterStroke}" Fill="{StaticResource ParameterBrush}" />
-                  <Rectangle Width="35" Height="35" Canvas.Left="25" Canvas.Top="70" Stroke="{StaticResource TaskStroke}" Fill="{StaticResource TaskBrush}" />
-                  <Rectangle Width="35" Height="35" Canvas.Left="60" Canvas.Top="35" Stroke="{StaticResource ItemStroke}" Fill="{StaticResource ItemBrush}" />
-                  <Rectangle Width="35" Height="35" Canvas.Left="60" Canvas.Top="70" Stroke="{StaticResource FolderStroke}" Fill="{StaticResource ClosedFolderBrush}" />
-                  <Line X1="16" Y1="35" X2="16" Y2="87" Stroke="Black" />
-                  <Line X1="16" Y1="87" X2="25" Y2="87" Stroke="Black" />
-                  <Line X1="16" Y1="53" X2="25" Y2="53" Stroke="Black" />
-                </Canvas>
-                <TextBlock Text="Open Log File"
-                         FontSize="16"
-                         Margin="10"
-                         HorizontalAlignment="Center" />
-              </StackPanel>
-            </Button>
-          </Grid>
-          <Grid x:Name="recentProjects" 
-            Grid.Row="2"
-            Visibility="{Binding ShowRecentProjects, Converter={StaticResource booleanToVisibilityConverter}}">
-            <GroupBox Header="Recent projects and solutions"
-                  Margin="10">
-              <ListBox ItemsSource="{Binding RecentProjects}"
-                   Margin="10"
-                   SelectedItem="{Binding SelectedProject, Mode=OneWayToSource}"
-                   Background="Transparent"
-                   BorderBrush="Transparent"
-                   BorderThickness="0"/>
-            </GroupBox>
-          </Grid>
-          <Grid x:Name="recentLogs"
-            Grid.Row="3"
-            Visibility="{Binding ShowRecentLogs, Converter={StaticResource booleanToVisibilityConverter}}">
-            <GroupBox Header="Recent logs"
-                  Margin="10">
-              <ListBox ItemsSource="{Binding RecentLogs}" 
-                   Margin="10"
-                   SelectedItem="{Binding SelectedLog, Mode=OneWayToSource}"
-                   Background="Transparent"
-                   BorderBrush="Transparent"
-                   BorderThickness="0"/>
-            </GroupBox>
-          </Grid>
-          <StackPanel Grid.Row="4">
-            <CheckBox Content="Enable tree virtualization (faster, but may cause hangs)"
-                      Margin="10,0,10,10"
-                      IsChecked="{Binding EnableVirtualization}"
-                      ToolTip="Disable virtualization if you're experiencing hangs or deadlocks when scrolling the tree"/>
-            <CheckBox Content="Display all targets directly under the project (flattened in temporal order)"
-                      Margin="10,0,10,10"
-                      IsChecked="{Binding ParentAllTargetsUnderProject}" 
-                      ToolTip="Linearize/flatten all targets under the project instead of parenting targets under their dependency target"/>
-          </StackPanel>
-        </Grid>
-      </Grid>
-    </Grid>
-  </DataTemplate>
-
-  <DataTemplate DataType="{x:Type local:BuildParametersScreen}">
-    <Grid x:Name="buildParameters" 
-          HorizontalAlignment="Center"
-          VerticalAlignment="Center"
-          Margin="40">
-      <Grid.RowDefinitions>
-        <RowDefinition Height="Auto" />
-        <RowDefinition Height="Auto" />
-      </Grid.RowDefinitions>
-      <StackPanel Grid.Row="0"
-                  Margin="40,40,40,10">
-        <TextBlock Text="Specify custom MSBuild command line arguments:" 
-                   Margin="0,0,0,7"/>
-        <WrapPanel Orientation="Horizontal">
-          <ComboBox ItemsSource="{Binding MSBuildLocations}" 
-                    IsSynchronizedWithCurrentItem="True"
-                    ToolTip="Select MSBuild toolset to use for building"
-                    Height="22"
-                    IsEditable="False" />
-          <Button Command="{Binding BrowseForMSBuildCommand}"
-                  Width="22"
-                  Height="22"
-                  ToolTip="Browse for custom MSBuild.exe location..."
-                  Margin="0,0,8,0">
-            <StackPanel Orientation="Horizontal">
-              <Rectangle Width="2" Height="2" Margin="2" Fill="{DynamicResource {x:Static SystemColors.ControlTextBrushKey}}" />
-              <Rectangle Width="2" Height="2" Margin="0,2,2,2" Fill="{DynamicResource {x:Static SystemColors.ControlTextBrushKey}}" />
-              <Rectangle Width="2" Height="2" Margin="0,2,2,2" Fill="{DynamicResource {x:Static SystemColors.ControlTextBrushKey}}" />
-            </StackPanel>
-          </Button>
-          <TextBlock Text="{Binding PrefixArguments}" 
-                     Margin="0,3,0,0"
-                     TextWrapping="Wrap" />
-          <TextBox x:Name="argumentsText"
-                   Margin="4,0,4,0"
-                   Padding="0,1,0,0"
-                   Text="{Binding MSBuildArguments, UpdateSourceTrigger=PropertyChanged}" 
-                   TextWrapping="Wrap"
-                   MinWidth="300">
-            <TextBox.InputBindings>
-              <KeyBinding Key="Enter" 
-                          Command="{Binding BuildCommand}" />
-            </TextBox.InputBindings>
-          </TextBox>
-
-          <TextBlock Text="{Binding PostfixArguments}"
-                     TextWrapping="Wrap"/>
-        </WrapPanel>
-        <Button Content="Copy command line to clipboard" 
-                Command="{Binding CopyCommand}"
-                Padding="4,0,4,0"
-                Height="23"
-                HorizontalAlignment="Right"
-                Margin="4" />
-      </StackPanel>
-      <StackPanel Grid.Row="1"
-                  HorizontalAlignment="Center"
-                  Margin="40,10,40,40"
-                  Orientation="Horizontal">
-        <Button Content="Build" Command="{Binding BuildCommand}" Width="75" Height="23" Margin="7" />
-        <Button Content="Cancel" Command="{Binding CancelCommand}" Width="75" Height="23" Margin="0,7,7,7" />
-      </StackPanel>
-    </Grid>
-  </DataTemplate>
-
-  <DataTemplate DataType="{x:Type core:BuildProgress}">
-    <Grid x:Name="buildProgress" 
-          HorizontalAlignment="Center"
-          VerticalAlignment="Center"
-          Margin="40">
-      <Grid.RowDefinitions>
-        <RowDefinition Height="Auto" />
-        <RowDefinition Height="Auto" />
-        <RowDefinition Height="Auto" />
-      </Grid.RowDefinitions>
-      <TextBlock x:Name="text"
-                 Text="{Binding ProgressText}"
-                 HorizontalAlignment="Center"
-                 TextWrapping="Wrap" />
-      <ProgressBar Grid.Row="1" 
-                   IsIndeterminate="True" 
-                   HorizontalAlignment="Center"
-                   Width="200" 
-                   Height="23" 
-                   Margin="10" />
-      <StackPanel Grid.Row="2"
-                  Margin="40"
-                  Visibility="{Binding ShowCommandLine, Converter={StaticResource booleanToVisibilityConverter}}">
-        <TextBlock Text="Using command line (press Ctrl+C to copy):" Margin="0,0,0,7"/>
-        <TextBox Text="{Binding MSBuildCommandLine}" 
-                 IsReadOnly="True" 
-                 TextWrapping="Wrap"
-                 AcceptsReturn="True"
-                 Background="#E0E0E0"
-                 MinHeight="23"
-                 IsReadOnlyCaretVisible="True" />
-      </StackPanel>
-    </Grid>
-  </DataTemplate>
-
-  <!--=================================================================
-        TreeViewItem
-    ==================================================================-->
-
-  <SolidColorBrush x:Key="&#465;" Color="#FF818181"/>
-  <SolidColorBrush x:Key="&#466;" Color="#FFFFFFFF"/>
-  <SolidColorBrush x:Key="&#467;" Color="#FF27C7F7"/>
-  <SolidColorBrush x:Key="&#468;" Color="#FFCCEEFB"/>
-  <SolidColorBrush x:Key="&#469;" Color="#FF262626"/>
-  <SolidColorBrush x:Key="&#470;" Color="#FF595959"/>
-  <SolidColorBrush x:Key="&#471;" Color="#FF1CC4F7"/>
-  <SolidColorBrush x:Key="&#472;" Color="#FF82DFFB"/>
-
-  <PathGeometry x:Key="&#473;">
-    <PathGeometry.Figures>
-      <PathFigureCollection>
-        <PathFigure IsFilled="True" StartPoint="0 0" IsClosed="True">
-          <PathFigure.Segments>
-            <PathSegmentCollection>
-              <LineSegment Point="0 6"/>
-              <LineSegment Point="6 0"/>
-            </PathSegmentCollection>
-          </PathFigure.Segments>
-        </PathFigure>
-      </PathFigureCollection>
-    </PathGeometry.Figures>
-  </PathGeometry>
-  <Style x:Key="&#474;" TargetType="{x:Type ToggleButton}">
-    <Setter Property="Focusable" Value="False"/>
-    <Setter Property="Width" Value="16"/>
-    <Setter Property="Height" Value="16"/>
-    <Setter Property="Template">
-      <Setter.Value>
-        <ControlTemplate TargetType="{x:Type ToggleButton}">
-          <Border Width="16"
-                  Height="16"
-                  Background="Transparent"
-                  Padding="5,5,5,5">
-            <Path x:Name="ExpandPath"
-                  Fill="{StaticResource &#466;}"
-                  Stroke="{StaticResource &#465;}"
-                  Data="{StaticResource &#473;}">
-              <Path.RenderTransform>
-                <RotateTransform Angle="135" CenterX="3" CenterY="3"/>
-              </Path.RenderTransform>
-            </Path>
-          </Border>
-          <ControlTemplate.Triggers>
-            <Trigger Property="IsChecked" Value="True">
-              <Setter TargetName="ExpandPath" Property="RenderTransform">
-                <Setter.Value>
-                  <RotateTransform Angle="180" CenterX="3" CenterY="3"/>
-                </Setter.Value>
-              </Setter>
-              <Setter TargetName="ExpandPath" Property="Fill" Value="{StaticResource &#470;}"/>
-              <Setter TargetName="ExpandPath" Property="Stroke" Value="{StaticResource &#469;}"/>
-            </Trigger>
-            <Trigger Property="IsMouseOver" Value="True">
-              <Setter TargetName="ExpandPath" Property="Stroke" Value="{StaticResource &#467;}"/>
-              <Setter TargetName="ExpandPath" Property="Fill" Value="{StaticResource &#468;}"/>
-            </Trigger>
-            <MultiTrigger>
-              <MultiTrigger.Conditions>
-                <Condition Property="IsMouseOver" Value="True"/>
-                <Condition Property="IsChecked" Value="True"/>
-              </MultiTrigger.Conditions>
-              <Setter TargetName="ExpandPath" Property="Stroke" Value="{StaticResource &#471;}"/>
-              <Setter TargetName="ExpandPath" Property="Fill" Value="{StaticResource &#472;}"/>
-            </MultiTrigger>
-          </ControlTemplate.Triggers>
-        </ControlTemplate>
-      </Setter.Value>
-    </Setter>
-  </Style>
-
-  <Style x:Key="&#475;">
-    <Setter Property="Control.Template">
-      <Setter.Value>
-        <ControlTemplate>
-          <Rectangle />
-        </ControlTemplate>
-      </Setter.Value>
-    </Setter>
-  </Style>
-  <Style x:Key="{x:Type TreeViewItem}"
-         TargetType="{x:Type TreeViewItem}">
-    <Setter Property="Background"
-            Value="Transparent"/>
-    <Setter Property="HorizontalContentAlignment"
-            Value="{Binding Path=HorizontalContentAlignment,RelativeSource={RelativeSource AncestorType={x:Type ItemsControl}}}"/>
-    <Setter Property="VerticalContentAlignment"
-            Value="{Binding Path=VerticalContentAlignment,RelativeSource={RelativeSource AncestorType={x:Type ItemsControl}}}"/>
-    <Setter Property="Padding"
-            Value="1,0,0,0"/>
-    <Setter Property="Foreground"
-            Value="{DynamicResource {x:Static SystemColors.ControlTextBrushKey}}"/>
-    <Setter Property="FocusVisualStyle"
-            Value="{StaticResource &#475;}"/>
-    <Setter Property="Template">
-      <Setter.Value>
-        <ControlTemplate TargetType="{x:Type TreeViewItem}">
-          <Grid>
-            <Grid.ColumnDefinitions>
-              <ColumnDefinition MinWidth="19" Width="Auto"/>
-              <ColumnDefinition Width="Auto"/>
-              <ColumnDefinition Width="*"/>
-            </Grid.ColumnDefinitions>
-            <Grid.RowDefinitions>
-              <RowDefinition Height="Auto"/>
-              <RowDefinition/>
-            </Grid.RowDefinitions>
-            <ToggleButton x:Name="Expander"
-                          Style="{StaticResource &#474;}"
-                          IsChecked="{Binding Path=IsExpanded,RelativeSource={RelativeSource TemplatedParent}}"
-                          ClickMode="Press"/>
-            <Border Name="Bd"
-                    Grid.Column="1"
-                    Grid.ColumnSpan="2"
-                    Background="{TemplateBinding Background}"
-                    BorderBrush="{TemplateBinding BorderBrush}"
-                    BorderThickness="{TemplateBinding BorderThickness}"
-                    Padding="{TemplateBinding Padding}"
-                    SnapsToDevicePixels="true">
-              <ContentPresenter x:Name="PART_Header"
-                                ContentSource="Header"
-                                HorizontalAlignment="{TemplateBinding HorizontalContentAlignment}"
-                                SnapsToDevicePixels="{TemplateBinding SnapsToDevicePixels}"/>
-            </Border>
-            <ItemsPresenter x:Name="ItemsHost" Grid.Row="1" Grid.Column="1" Grid.ColumnSpan="2"/>
-            <Ellipse x:Name="SearchResult"
-                     Grid.Column="1"
-                     Width="6" Height="6" Margin="1,1,0,0" StrokeThickness="1"
-                     HorizontalAlignment="Left" VerticalAlignment="Top"
-                     Visibility="Collapsed" />
-          </Grid>
-          <ControlTemplate.Triggers>
-            <Trigger Property="IsExpanded" Value="false">
-              <Setter TargetName="ItemsHost" Property="Visibility" Value="Collapsed"/>
-            </Trigger>
-            <Trigger Property="HasItems" Value="false">
-              <Setter TargetName="Expander" Property="Visibility" Value="Hidden"/>
-            </Trigger>
-            <Trigger Property="IsSelected" Value="true">
-              <Setter TargetName="Bd" Property="Background" Value="{DynamicResource {x:Static SystemColors.HighlightBrushKey}}"/>
-              <Setter Property="Foreground" Value="{DynamicResource {x:Static SystemColors.HighlightTextBrushKey}}"/>
-            </Trigger>
-            <DataTrigger Binding="{Binding ContainsSearchResult}" Value="True">
-              <Setter TargetName="SearchResult" Property="Visibility" Value="Visible" />
-              <Setter TargetName="SearchResult" Property="Fill" Value="{StaticResource ContainsSearchResultBrush}" />
-              <Setter TargetName="SearchResult" Property="Stroke" Value="{StaticResource ContainsSearchResultStroke}" />
-            </DataTrigger>
-            <DataTrigger Binding="{Binding IsSearchResult}" Value="True">
-              <Setter TargetName="SearchResult" Property="Visibility" Value="Visible" />
-              <Setter TargetName="SearchResult" Property="Fill" Value="{StaticResource SearchResultBrush}" />
-              <Setter TargetName="SearchResult" Property="Stroke" Value="{StaticResource SearchResultStroke}" />
-            </DataTrigger>
-            <MultiTrigger>
-              <MultiTrigger.Conditions>
-                <Condition Property="IsSelected" Value="true"/>
-                <Condition Property="IsSelectionActive" Value="false"/>
-              </MultiTrigger.Conditions>
-              <Setter TargetName="Bd" Property="Background" Value="#D0D0D0"/>
-              <Setter Property="Foreground" Value="{DynamicResource {x:Static SystemColors.InactiveSelectionHighlightTextBrushKey}}"/>
-            </MultiTrigger>
-            <Trigger Property="IsEnabled" Value="false">
-              <Setter Property="Foreground" Value="{DynamicResource {x:Static SystemColors.GrayTextBrushKey}}"/>
-            </Trigger>
-          </ControlTemplate.Triggers>
-        </ControlTemplate>
-      </Setter.Value>
-    </Setter>
-    <Style.Triggers>
-      <Trigger Property="VirtualizingPanel.IsVirtualizing" Value="true">
-        <Setter Property="ItemsPanel">
-          <Setter.Value>
-            <ItemsPanelTemplate>
-              <VirtualizingStackPanel/>
-            </ItemsPanelTemplate>
-          </Setter.Value>
-        </Setter>
-      </Trigger>
-    </Style.Triggers>
-  </Style>
-
-  <ControlTemplate x:Key="closeButtonTemplate">
-    <Border x:Name="border"
-            Background="Transparent"
-            Visibility="{TemplateBinding Visibility}">
-      <Path Width="10"
-            Height="8"
-            VerticalAlignment="Center"
-            HorizontalAlignment="Center"
-            Fill="{Binding Path=(TextElement.Foreground), RelativeSource={RelativeSource Self}}"
-            Stretch="Uniform"
-            Data="F1 M 0,0L 2,0L 5,3L 8,0L 10,0L 6,4L 10,8L 8,8L 5,5L 2,8L 0,8L 4,4L 0,0 Z" />
-    </Border>
-    <ControlTemplate.Triggers>
-      <Trigger SourceName="border" Property="IsMouseOver" Value="true">
-        <Setter TargetName="border" Property="Background" Value="LightBlue" />
-      </Trigger>
-    </ControlTemplate.Triggers>
-  </ControlTemplate>
-
-  <DataTemplate x:Key="SourceFileTabHeaderTemplate">
-    <Grid>
-      <Grid.ColumnDefinitions>
-        <ColumnDefinition Width="Auto" />
-        <ColumnDefinition Width="Auto" />
-      </Grid.ColumnDefinitions>
-      <Button x:Uid="HideButton"
-              x:Name="HideButton"
-              Width="16"
-              Height="16"
-              Template="{StaticResource closeButtonTemplate}"
-              Grid.Column="1"
-              Command="{Binding Close}"
-              VerticalAlignment="Center"
-              Margin="4,2,-2,0"
-              ToolTip="Close">
-      </Button>
-      <TextBlock MinWidth="50" Text="{Binding Header}" VerticalAlignment="Center" />
-    </Grid>
-  </DataTemplate>
-
-</ResourceDictionary>
+﻿<ResourceDictionary xmlns="http://schemas.microsoft.com/winfx/2006/xaml/presentation"
+                    xmlns:x="http://schemas.microsoft.com/winfx/2006/xaml"
+                    xmlns:l="clr-namespace:Microsoft.Build.Logging.StructuredLogger;assembly=StructuredLogger"
+                    xmlns:local="clr-namespace:Microsoft.Build.Logging.StructuredLogger"
+                    xmlns:core="clr-namespace:Microsoft.Build.Logging.StructuredLogger;assembly=StructuredLogViewer.Core"
+                    xmlns:controls="clr-namespace:StructuredLogViewer.Controls"
+                    xmlns:s="clr-namespace:StructuredLogViewer">
+
+  <Geometry x:Key="SearchGeometry">F1 M 8.5,7.0 C 7.12,7.00 6.0,5.88 6.0,4.5 C 6.0,3.12 7.12,2.0 8.5,2.0 C 9.88,2.0 11.0,3.12 11.0,4.5 C 11.0,5.88 9.88,7.0 8.5,7.0 Z M 8.5,0.0 C 6.02,0.0 4.0,2.02 4.0,4.500 C 4.0,5.23 4.19,5.9 4.49,6.5 L 0.0,11.0 L 2.0,13.0 L 6.49,8.51 C 7.1,8.81 7.77,9.0 8.5,9.0 C 11.0,9.0 13.0,7.0 13.0,4.5 C 13.0,2.02 11.0,0.0 8.5,0.0 Z</Geometry>
+  <BooleanToVisibilityConverter x:Key="booleanToVisibilityConverter" />
+
+  <SolidColorBrush x:Key="FolderStroke" Color="Goldenrod" />
+  <SolidColorBrush x:Key="TargetStroke" Color="MediumPurple" />
+  <SolidColorBrush x:Key="TaskStroke" Color="DodgerBlue" />
+  <SolidColorBrush x:Key="ParameterStroke" Color="DodgerBlue" />
+  <SolidColorBrush x:Key="PropertyStroke" Color="DodgerBlue" />
+  <SolidColorBrush x:Key="ItemStroke" Color="MediumAquamarine" />
+  <SolidColorBrush x:Key="MetadataStroke" Color="MediumAquamarine" />
+  <SolidColorBrush x:Key="MessageStroke" Color="LightGray" />
+  <SolidColorBrush x:Key="ImportStroke" Color="Sienna" />
+  <SolidColorBrush x:Key="NoImportStroke" Color="Red" />
+  <SolidColorBrush x:Key="ErrorStroke" Color="Red" />
+  <SolidColorBrush x:Key="WarningStroke" Color="Gold" />
+  <SolidColorBrush x:Key="SearchResultStroke" Color="OrangeRed" />
+  <SolidColorBrush x:Key="ContainsSearchResultStroke" Color="LightCoral" />
+
+  <LinearGradientBrush x:Key="ClosedFolderBrush" StartPoint="0,0" EndPoint="1,1">
+    <GradientStop Color="FloralWhite" Offset="0" />
+    <GradientStop Color="NavajoWhite" Offset="1" />
+  </LinearGradientBrush>
+
+  <LinearGradientBrush x:Key="TargetBrush" StartPoint="0,0" EndPoint="1,1">
+    <GradientStop Color="LavenderBlush" Offset="0" />
+    <GradientStop Color="Thistle" Offset="1" />
+  </LinearGradientBrush>
+
+  <LinearGradientBrush x:Key="TaskBrush" StartPoint="0,0" EndPoint="1,1">
+    <GradientStop Color="Cyan" Offset="0" />
+    <GradientStop Color="DeepSkyBlue" Offset="1" />
+  </LinearGradientBrush>
+
+  <LinearGradientBrush x:Key="ParameterBrush" StartPoint="0,0" EndPoint="1,1">
+    <GradientStop Color="AliceBlue" Offset="0" />
+    <GradientStop Color="LightSkyBlue" Offset="1" />
+  </LinearGradientBrush>
+
+  <LinearGradientBrush x:Key="ItemBrush" StartPoint="0,0" EndPoint="1,1">
+    <GradientStop Color="Honeydew" Offset="0" />
+    <GradientStop Color="LightGreen" Offset="1" />
+  </LinearGradientBrush>
+
+  <LinearGradientBrush x:Key="PropertyBrush" StartPoint="0,0" EndPoint="1,1">
+    <GradientStop Color="AliceBlue" Offset="0" />
+    <GradientStop Color="LightSkyBlue" Offset="1" />
+  </LinearGradientBrush>
+
+  <LinearGradientBrush x:Key="ImportBrush" StartPoint="0,0" EndPoint="1,1">
+    <GradientStop Color="Bisque" Offset="0" />
+    <GradientStop Color="Tan" Offset="1" />
+  </LinearGradientBrush>
+
+  <LinearGradientBrush x:Key="NoImportBrush" StartPoint="0,0" EndPoint="1,1">
+    <GradientStop Color="Bisque" Offset="0" />
+    <GradientStop Color="Tomato" Offset="1" />
+  </LinearGradientBrush>
+
+  <LinearGradientBrush x:Key="MessageBrush" StartPoint="0,0" EndPoint="1,1">
+    <GradientStop Color="White" Offset="0" />
+    <GradientStop Color="LightGray" Offset="1" />
+  </LinearGradientBrush>
+
+  <LinearGradientBrush x:Key="ErrorBrush" StartPoint="0,0" EndPoint="1,1">
+    <GradientStop Color="MistyRose" Offset="0" />
+    <GradientStop Color="LightCoral" Offset="1" />
+  </LinearGradientBrush>
+
+  <LinearGradientBrush x:Key="WarningBrush" StartPoint="0,0" EndPoint="1,1">
+    <GradientStop Color="LightYellow" Offset="0" />
+    <GradientStop Color="Yellow" Offset="1" />
+  </LinearGradientBrush>
+
+  <SolidColorBrush x:Key="SearchResultBrush" Color="DarkOrange" />
+  <SolidColorBrush x:Key="ContainsSearchResultBrush" Color="Bisque" />
+
+  <DrawingBrush x:Key="SlnIcon">
+    <DrawingBrush.Drawing>
+      <DrawingGroup>
+        <DrawingGroup.Children>
+          <GeometryDrawing Brush="#00FFFFFF" Geometry="F1M16,16L0,16 0,0 16,0z" />
+          <GeometryDrawing Brush="#FFF6F6F6" Geometry="F1M0,-0.000199999999999534L0,8.5858 0,13.4148 0,13.9998 0.586,13.9998 2,15.4138 3.414,13.9998 4.585,13.9998 6.586,15.9998 7.236,15.9998 10,14.6188 10,13.9998 16,13.9998 16,-0.000199999999999534z" />
+          <GeometryDrawing Brush="#FF414141" Geometry="F1M15,1L15,13 10,13 10,12 14,12 14,4 2,4 2,6.586 1,7.586 1,1z" />
+          <GeometryDrawing Brush="#FF672079" Geometry="F1M5,11L7,9 7,13z M2,12L2,10 3,11z M7,7L4,10 2,8 1,9 1,13 2,14 4,12 7,15 9,14 9,8z" />
+          <GeometryDrawing Brush="#FFF0EFF1" Geometry="F1M1.9998,12.0004L2.9998,10.9994 1.9998,9.9994z" />
+          <GeometryDrawing Brush="#FFF0EFF1" Geometry="F1M7,13L7,9 5,11z" />
+          <GeometryDrawing Brush="#FFF0EFF1" Geometry="F1M2,4L2,6.586 4,8.586 6.803,5.783 10,7.382 10,12 14,12 14,4z" />
+        </DrawingGroup.Children>
+      </DrawingGroup>
+    </DrawingBrush.Drawing>
+  </DrawingBrush>
+
+  <DrawingBrush x:Key="CSProjIcon">
+    <DrawingBrush.Drawing>
+      <DrawingGroup>
+        <DrawingGroup.Children>
+          <GeometryDrawing Brush="#00FFFFFF" Geometry="F1M16,16L0,16 0,0 16,0z" />
+          <GeometryDrawing Brush="#FFF6F6F6" Geometry="F1M0,15L16,15 16,1 0,1z" />
+          <GeometryDrawing Brush="#FF414141" Geometry="F1M10,7L11,7 11,8 10,8z M9,10L10,10 10,9 11,9 11,10 12,10 12,9 13,9 13,8 12,8 12,7 13,7 13,6 12,6 12,5 11,5 11,6 10,6 10,5 9,5 9,6 8,6 8,7 9,7 9,8 8,8 8,9 9,9z" />
+          <GeometryDrawing Brush="#FF414141" Geometry="F1M5.8496,11C6.5296,11,7.0786,10.898,7.4996,10.692L7.4996,9.499C7.0786,9.747 6.6156,9.871 6.1076,9.871 5.5766,9.871 5.1546,9.705 4.8396,9.372 4.5256,9.039 4.3696,8.592 4.3696,8.031 4.3696,7.445 4.5356,6.981 4.8686,6.639 5.2016,6.297 5.6386,6.125 6.1796,6.125 6.6736,6.125 7.1146,6.241 7.4996,6.473L7.4996,5.215C7.1146,5.072 6.6386,5 6.0766,5 5.1656,5 4.4256,5.289 3.8556,5.866 3.2856,6.443 2.9996,7.195 2.9996,8.124 2.9996,8.995 3.2536,9.692 3.7616,10.216 4.2676,10.739 4.9646,11 5.8496,11" />
+          <GeometryDrawing Brush="#FFF0EFF1" Geometry="F1M10,8L11,8 11,7 10,7z" />
+          <GeometryDrawing Brush="#FFF0EFF1" Geometry="F1M13,7L12,7 12,8 13,8 13,9 12,9 12,10 11,10 11,9 10,9 10,10 9,10 9,9 8,9 8,8 9,8 9,7 8,7 8,6 9,6 9,5 10,5 10,6 11,6 11,5 12,5 12,6 13,6z M7.5,6.473C7.114,6.241 6.674,6.125 6.18,6.125 5.639,6.125 5.201,6.297 4.868,6.639 4.535,6.981 4.369,7.445 4.369,8.031 4.369,8.592 4.525,9.039 4.84,9.372 5.154,9.705 5.576,9.871 6.107,9.871 6.615,9.871 7.079,9.747 7.5,9.499L7.5,10.692C7.079,10.898 6.529,11 5.85,11 4.965,11 4.268,10.739 3.762,10.216 3.254,9.692 3,8.995 3,8.124 3,7.195 3.285,6.443 3.855,5.866 4.426,5.289 5.166,5 6.076,5 6.639,5 7.114,5.072 7.5,5.215z M2,13L14,13 14,3 2,3z" />
+          <GeometryDrawing Brush="#FF378A33" Geometry="F1M14,13L2,13 2,3 14,3z M1,14L15,14 15,2 1,2z" />
+        </DrawingGroup.Children>
+      </DrawingGroup>
+    </DrawingBrush.Drawing>
+  </DrawingBrush>
+
+  <DrawingBrush x:Key="FSProjIcon">
+    <DrawingBrush.Drawing>
+      <DrawingGroup>
+        <GeometryDrawing Brush="#00FFFFFF" Geometry="F1M16,16L0,16 0,0 16,0z" />
+        <GeometryDrawing Brush="#FFF6F6F6" Geometry="F1M0,15L16,15 16,1 0,1z" />
+        <GeometryDrawing Brush="#FF414141" Geometry="M10 7L11 7 11 8 10 8z M9 10L10 10 10 9 11 9 11 10 12 10 12 9 13 9 13 8 12 8 12 7 13 7 13 6 12 6 12 5 11 5 11 6 10 6 10 5 9 5 9 6 8 6 8 7 9 7 9 8 8 8 8 9 9 9z" />
+        <GeometryDrawing Brush="#FF414141" Geometry="m 3.2120982 10.993424 h 1.667074 V 8.6677313 H 7.2784249 V 7.5728855 H 4.8791722 V 6.1033972 H 7.4888409 V 5.0059849 H 3.2120982 Z" />
+        <GeometryDrawing Brush="#FF682878" Geometry="F1M14,13L2,13 2,3 14,3z M1,14L15,14 15,2 1,2z" />
+      </DrawingGroup>
+    </DrawingBrush.Drawing>
+  </DrawingBrush>
+
+  <DrawingBrush x:Key="VBProjIcon">
+    <DrawingBrush.Drawing>
+      <DrawingGroup>
+        <GeometryDrawing Brush="#00FFFFFF" Geometry="F1M16,16L0,16 0,0 16,0z" />
+        <GeometryDrawing Brush="#FFF6F6F6" Geometry="F1M0,15L16,15 16,1 0,1z" />
+        <GeometryDrawing Brush="#FF414141" Geometry="M 6.9070592 5.4578905 H 8.0003989 L 6.4028881 10.54319 H 5.2194666 L 3.6415708 5.4578905 H 4.7668747 L 5.7330818 8.997259 c 0.052305 0.1910611 0.083543 0.3603303 0.093715 0.5070777 h 0.01961 c 0.015275 -0.1583708 0.047948 -0.3327243 0.100979 -0.5216069 z m 5.4521678 3.5669751 c 0 0.4663945 -0.190335 0.8354421 -0.57028 1.1078674 -0.380671 0.274606 -0.899371 0.410457 -1.558281 0.410457 H 8.0003989 V 5.4578905 h 2.1125781 c 0.647286 0 1.144919 0.1046132 1.493626 0.3123827 0.348706 0.2077717 0.522333 0.5012653 0.522333 0.8797571 0 0.2738809 -0.106065 0.5136153 -0.318195 0.719207 -0.212129 0.205591 -0.48165 0.3487061 -0.810742 0.4293444 v 0.014511 c 0.411183 0.045039 0.742454 0.1787117 0.988727 0.4017385 0.246998 0.2215742 0.370501 0.4918219 0.370501 0.8100162 z M 9.3073212 7.5072665 h 0.5746387 c 0.2695191 0 0.4823771 -0.057389 0.6378421 -0.1714475 C 10.675267 7.2210365 10.753 7.0626663 10.753 6.8628863 10.753 6.4880269 10.434079 6.3027768 9.7976898 6.3027768 H 9.3073212 Z M 10.98329 9.0110623 c 0 -0.2026866 -0.08354 -0.3617826 -0.252811 -0.4787443 C 10.561937 8.4175353 10.325834 8.3594185 10.023621 8.3594185 H 9.3073212 v 1.3403398 h 0.7083098 c 0.303665 0 0.539041 -0.061026 0.711215 -0.1845219 0.170719 -0.1235 0.256444 -0.2913151 0.256444 -0.5041741 z" />
+        <GeometryDrawing Brush="#FF00539C" Geometry="F1M14,13L2,13 2,3 14,3z M1,14L15,14 15,2 1,2z" />
+      </DrawingGroup>
+    </DrawingBrush.Drawing>
+  </DrawingBrush>
+
+  <DrawingBrush x:Key="GenericProjectIcon">
+    <DrawingBrush.Drawing>
+      <DrawingGroup>
+        <DrawingGroup.Children>
+          <GeometryDrawing Brush="#FFF6F6F6" Geometry="F1M13.5469,0L7.9999,0C7.0309,0,5.9999,0.701,5.9999,2L1.9999,2C1.0309,2,-9.99999999997669E-05,2.701,-9.99999999997669E-05,4L-9.99999999997669E-05,12C-9.99999999997669E-05,13.299,1.0309,14,1.9999,14L3.9999,14C3.9999,15.299,5.0309,16,5.9999,16L11.9999,16C13.2989,16,13.9999,14.97,13.9999,14L13.9999,12C15.2989,12,15.9999,10.97,15.9999,10L15.9999,2.062z" />
+          <GeometryDrawing Brush="#FF414141" Geometry="F1M12,9L12,10 12,14 6,14 6,6 10,6 10,8 12,8z M10.625,5L5.965,5C5.965,5,5,5,5,6L5,14C5,15,5.965,15,5.965,15L11.965,15C12.965,15,13,14,13,14L13,7.137z" />
+          <GeometryDrawing Brush="#FF414141" Geometry="F1M4,12L2,12 2,4 6,4 7.736,4 6.625,3 1.965,3C1.965,3,1,3,1,4L1,12C1,13,1.965,13,1.965,13L4,13z" />
+          <GeometryDrawing Brush="#FF414141" Geometry="F1M12.625,1L7.965,1C7.965,1,7,1,7,2L7.547,2 8,2.381 8,2 12,2 12,4 14,4 14,5 14,6 14,6.062 14,10 14,10.995C14.962,10.97,15,10,15,10L15,3.137z" />
+          <GeometryDrawing Brush="#FFF0EFF1" Geometry="F1M6,6L10,6 10,7.96 12,7.996 12,14 6,14z" />
+          <GeometryDrawing Brush="#FFF0EFF1" Geometry="F1M4,6C4,4.701,5.031,4,6,4L2,4 2,12 4,12z" />
+          <GeometryDrawing Brush="#FFF0EFF1" Geometry="F1M12,3.96L12,2 8,2 8,2.381 9.927,4 11.547,4 14,6.062 14,3.996z" />
+        </DrawingGroup.Children>
+      </DrawingGroup>
+    </DrawingBrush.Drawing>
+  </DrawingBrush>
+  
+  <Style x:Key="NodeIcon" TargetType="{x:Type Rectangle}">
+    <Setter Property="Width" Value="14" />
+    <Setter Property="Height" Value="11" />
+    <Setter Property="Margin" Value="3,3,6,3" />
+    <Setter Property="StrokeThickness" Value="1" />
+    <Setter Property="VerticalAlignment" Value="Top" />
+    <Setter Property="SnapsToDevicePixels" Value="True" />
+  </Style>
+
+  <HierarchicalDataTemplate DataType="{x:Type l:Folder}"
+                            ItemsSource="{Binding Children}">
+    <StackPanel Orientation="Horizontal">
+      <Rectangle x:Name="icon" Style="{StaticResource NodeIcon}" Stroke="{StaticResource FolderStroke}" Fill="{StaticResource ClosedFolderBrush}" />
+      <TextBlock x:Name="nameText" Text="{Binding Name}" />
+    </StackPanel>
+    <HierarchicalDataTemplate.Triggers>
+      <DataTrigger Binding="{Binding IsSelected}" Value="False">
+        <Setter TargetName="nameText" Property="Foreground" Value="DarkGoldenrod" />
+      </DataTrigger>
+      <DataTrigger Binding="{Binding Name}" Value="DoubleWrites">
+        <Setter TargetName="nameText" Property="Foreground" Value="Red" />
+        <Setter TargetName="icon" Property="Fill" Value="{StaticResource ErrorBrush}" />
+      </DataTrigger>
+    </HierarchicalDataTemplate.Triggers>
+  </HierarchicalDataTemplate>
+
+  <HierarchicalDataTemplate DataType="{x:Type l:Project}"
+                            ItemsSource="{Binding Children}">
+    <StackPanel Orientation="Horizontal" x:Name="projectRoot">
+      <Rectangle x:Name="icon" Style="{StaticResource NodeIcon}"
+                 Width="16" Height="16" Margin="2,2,6,2" StrokeThickness="0"
+                 Fill="{StaticResource GenericProjectIcon}" />
+      <TextBlock Text="{Binding Name}" Margin="0,2,0,0" />
+    </StackPanel>
+    <HierarchicalDataTemplate.Triggers>
+      <DataTrigger Binding="{Binding IsLowRelevance}" Value="True">
+        <Setter TargetName="projectRoot" Property="Opacity" Value="0.25" />
+      </DataTrigger>
+      <DataTrigger Binding="{Binding ProjectFileExtension}" Value=".sln">
+        <Setter TargetName="icon" Property="Fill" Value="{StaticResource SlnIcon}" />
+      </DataTrigger>
+      <DataTrigger Binding="{Binding ProjectFileExtension}" Value=".csproj">
+        <Setter TargetName="icon" Property="Fill" Value="{StaticResource CSProjIcon}" />
+      </DataTrigger>
+      <DataTrigger Binding="{Binding ProjectFileExtension}" Value=".vbproj">
+        <Setter TargetName="icon" Property="Fill" Value="{StaticResource VBProjIcon}" />
+      </DataTrigger>
+      <DataTrigger Binding="{Binding ProjectFileExtension}" Value=".fsproj">
+        <Setter TargetName="icon" Property="Fill" Value="{StaticResource FSProjIcon}" />
+      </DataTrigger>
+    </HierarchicalDataTemplate.Triggers>
+  </HierarchicalDataTemplate>
+
+  <HierarchicalDataTemplate DataType="{x:Type l:Target}"
+                            ItemsSource="{Binding Children}">
+    <StackPanel Orientation="Horizontal" x:Name="targetRoot">
+      <Rectangle x:Name="icon" Style="{StaticResource NodeIcon}" Stroke="{StaticResource TargetStroke}" Fill="{StaticResource TargetBrush}" />
+      <TextBlock x:Name="label" Text="Target " />
+      <TextBlock Text="{Binding Name}" />
+      <controls:NodeHyperlinkControl
+            Text="{Binding ParentTargetText}"
+            Foreground="LightBlue"
+            ToolTip="{Binding ParentTargetTooltip}" />
+    </StackPanel>
+    <HierarchicalDataTemplate.Triggers>
+      <DataTrigger Binding="{Binding IsLowRelevance}" Value="True">
+        <Setter TargetName="targetRoot" Property="Opacity" Value="0.25" />
+      </DataTrigger>
+      <DataTrigger Binding="{Binding IsSelected}" Value="False">
+        <Setter TargetName="label" Property="Foreground" Value="{StaticResource TargetStroke}" />
+      </DataTrigger>
+    </HierarchicalDataTemplate.Triggers>
+  </HierarchicalDataTemplate>
+
+  <HierarchicalDataTemplate DataType="{x:Type l:Task}"
+                            ItemsSource="{Binding Children}">
+    <StackPanel Orientation="Horizontal">
+      <Rectangle x:Name="icon" Style="{StaticResource NodeIcon}" Stroke="{StaticResource TaskStroke}" Fill="{StaticResource TaskBrush}" />
+      <TextBlock x:Name="label" Text="Task " />
+      <TextBlock Text="{Binding Title}" />
+      <TextBlock x:Name="duration" Text="{Binding DurationText}" Margin="6,0,0,0" ToolTip="{Binding ToolTip}" />
+    </StackPanel>
+    <HierarchicalDataTemplate.Triggers>
+      <DataTrigger Binding="{Binding IsSelected}" Value="False">
+        <Setter TargetName="label" Property="Foreground" Value="{StaticResource TaskStroke}" />
+        <Setter TargetName="duration" Property="Foreground" Value="LightGray" />
+      </DataTrigger>
+    </HierarchicalDataTemplate.Triggers>
+  </HierarchicalDataTemplate>
+
+  <HierarchicalDataTemplate DataType="{x:Type l:AddItem}"
+                            ItemsSource="{Binding Children}">
+    <StackPanel Orientation="Horizontal">
+      <Rectangle x:Name="icon" Style="{StaticResource NodeIcon}" Stroke="{StaticResource ItemStroke}" Fill="{StaticResource ItemBrush}" />
+      <TextBlock x:Name="label" Text="Add Item " />
+      <TextBlock Text="{Binding Name}" />
+    </StackPanel>
+    <HierarchicalDataTemplate.Triggers>
+      <DataTrigger Binding="{Binding IsSelected}" Value="False">
+        <Setter TargetName="label" Property="Foreground" Value="Teal" />
+      </DataTrigger>
+    </HierarchicalDataTemplate.Triggers>
+  </HierarchicalDataTemplate>
+
+  <HierarchicalDataTemplate DataType="{x:Type l:RemoveItem}"
+                            ItemsSource="{Binding Children}">
+    <StackPanel Orientation="Horizontal">
+      <Rectangle x:Name="icon" Style="{StaticResource NodeIcon}" Stroke="{StaticResource ItemStroke}" Fill="{StaticResource ItemBrush}" />
+      <TextBlock x:Name="label" Text="Remove Item " />
+      <TextBlock Text="{Binding Name}" />
+    </StackPanel>
+    <HierarchicalDataTemplate.Triggers>
+      <DataTrigger Binding="{Binding IsSelected}" Value="False">
+        <Setter TargetName="label" Property="Foreground" Value="Teal" />
+      </DataTrigger>
+    </HierarchicalDataTemplate.Triggers>
+  </HierarchicalDataTemplate>
+
+  <HierarchicalDataTemplate DataType="{x:Type l:Item}"
+                            ItemsSource="{Binding Children}">
+    <StackPanel Orientation="Horizontal">
+      <Rectangle x:Name="icon" Style="{StaticResource NodeIcon}" Stroke="{StaticResource ItemStroke}" Fill="{StaticResource ItemBrush}" />
+      <TextBlock x:Name="nameAndEquals" Text="{Binding NameAndEquals}" />
+      <TextBlock Text="{Binding ShortenedText}" />
+    </StackPanel>
+    <HierarchicalDataTemplate.Triggers>
+      <DataTrigger Binding="{Binding IsSelected}" Value="False">
+        <Setter TargetName="nameAndEquals" Property="Foreground" Value="Green" />
+      </DataTrigger>
+    </HierarchicalDataTemplate.Triggers>
+  </HierarchicalDataTemplate>
+
+  <DataTemplate DataType="{x:Type l:Metadata}">
+    <StackPanel Orientation="Horizontal">
+      <Rectangle x:Name="icon" Style="{StaticResource NodeIcon}" Stroke="{StaticResource MetadataStroke}" Fill="{StaticResource ItemBrush}" />
+      <TextBlock x:Name="label" Text="{Binding NameAndEquals, Mode=OneTime}" />
+      <TextBlock Text="{Binding ShortenedValue}" />
+    </StackPanel>
+    <DataTemplate.Triggers>
+      <DataTrigger Binding="{Binding IsSelected}" Value="False">
+        <Setter TargetName="label" Property="Foreground" Value="LightSeaGreen" />
+      </DataTrigger>
+    </DataTemplate.Triggers>
+  </DataTemplate>
+
+  <HierarchicalDataTemplate DataType="{x:Type l:EvaluationProfileEntry}"
+                            ItemsSource="{Binding Children}">
+    <StackPanel Orientation="Horizontal">
+      <ProgressBar Width="40" 
+                   Height="9" 
+                   Margin="2,1,6,0" 
+                   Minimum="0"
+                   Maximum="100"
+                   Value="{Binding Value}"
+                   VerticalAlignment="Center" />
+      <TextBlock x:Name="label" 
+                 VerticalAlignment="Center"
+                 Text="{Binding Title, Mode=OneTime}" />
+      <TextBlock x:Name="hits" 
+                 VerticalAlignment="Center"
+                 Margin="6,0,0,0"
+                 Text="{Binding DurationText, Mode=OneTime}" />
+      <TextBlock x:Name="code"
+                 Text="{Binding ShortenedElementDescription}" 
+                 VerticalAlignment="Center"
+                 Margin="12,0,0,0"
+                 FontFamily="Consolas" />
+    </StackPanel>
+    <HierarchicalDataTemplate.Triggers>
+      <DataTrigger Binding="{Binding IsSelected}" Value="False">
+        <Setter TargetName="label" Property="Foreground" Value="Black" />
+        <Setter TargetName="hits" Property="Foreground" Value="Blue" />
+        <Setter TargetName="code" Property="Foreground" Value="Gray" />
+      </DataTrigger>
+    </HierarchicalDataTemplate.Triggers>
+  </HierarchicalDataTemplate>
+
+  <DataTemplate DataType="{x:Type l:Property}">
+    <StackPanel Orientation="Horizontal">
+      <Rectangle x:Name="icon" Style="{StaticResource NodeIcon}" Stroke="{StaticResource PropertyStroke}" Fill="{StaticResource PropertyBrush}" />
+      <TextBlock x:Name="label" Text="{Binding NameAndEquals, Mode=OneTime}" />
+      <TextBlock Text="{Binding ShortenedValue}" />
+    </StackPanel>
+    <DataTemplate.Triggers>
+      <DataTrigger Binding="{Binding IsSelected}" Value="False">
+        <Setter TargetName="label" Property="Foreground" Value="{StaticResource PropertyStroke}" />
+      </DataTrigger>
+    </DataTemplate.Triggers>
+  </DataTemplate>
+
+  <HierarchicalDataTemplate DataType="{x:Type l:Parameter}"
+                            ItemsSource="{Binding Children}">
+    <StackPanel Orientation="Horizontal">
+      <Rectangle x:Name="icon" Style="{StaticResource NodeIcon}" Stroke="{StaticResource ParameterStroke}" Fill="{StaticResource ParameterBrush}" />
+      <TextBlock x:Name="name" Text="{Binding Name}" />
+    </StackPanel>
+    <HierarchicalDataTemplate.Triggers>
+      <DataTrigger Binding="{Binding IsSelected}" Value="False">
+        <Setter TargetName="name" Property="Foreground" Value="{StaticResource ParameterStroke}" />
+      </DataTrigger>
+    </HierarchicalDataTemplate.Triggers>
+  </HierarchicalDataTemplate>
+
+  <DataTemplate DataType="{x:Type l:Message}">
+    <StackPanel Orientation="Horizontal">
+      <Rectangle x:Name="icon" Style="{StaticResource NodeIcon}" Stroke="{StaticResource MessageStroke}" Fill="{StaticResource MessageBrush}" />
+      <TextBlock x:Name="messageText" Text="{Binding ShortenedText}" />
+    </StackPanel>
+    <DataTemplate.Triggers>
+      <DataTrigger Binding="{Binding IsLowRelevance}" Value="True">
+        <Setter TargetName="messageText" Property="Opacity" Value="0.25" />
+      </DataTrigger>
+    </DataTemplate.Triggers>
+  </DataTemplate>
+
+  <HierarchicalDataTemplate DataType="{x:Type l:Import}"
+                            ItemsSource="{Binding Children}">
+    <StackPanel Orientation="Horizontal" x:Name="importPanel">
+      <Rectangle x:Name="icon" Style="{StaticResource NodeIcon}" Stroke="{StaticResource ImportStroke}" Fill="{StaticResource ImportBrush}" />
+      <TextBlock x:Name="label" Text="Import" Margin="0,0,6,0" />
+      <TextBlock x:Name="name" Text="{Binding Name}" />
+      <TextBlock x:Name="location" Text="{Binding Location}" />
+    </StackPanel>
+    <HierarchicalDataTemplate.Triggers>
+      <DataTrigger Binding="{Binding IsLowRelevance}" Value="True">
+        <Setter TargetName="importPanel" Property="Opacity" Value="0.25" />
+      </DataTrigger>
+      <DataTrigger Binding="{Binding IsSelected}" Value="False">
+        <Setter TargetName="label" Property="Foreground" Value="{StaticResource ImportStroke}" />
+      </DataTrigger>
+    </HierarchicalDataTemplate.Triggers>
+  </HierarchicalDataTemplate>
+
+  <HierarchicalDataTemplate DataType="{x:Type l:NoImport}"
+                            ItemsSource="{Binding Children}">
+    <StackPanel Orientation="Horizontal" x:Name="importPanel">
+      <Rectangle x:Name="icon" Style="{StaticResource NodeIcon}" Stroke="{StaticResource NoImportStroke}" Fill="{StaticResource NoImportBrush}" />
+      <TextBlock x:Name="label" Text="NoImport" Margin="0,0,6,0" />
+      <TextBlock x:Name="name" Text="{Binding Name}" />
+      <TextBlock x:Name="location" Text="{Binding Location}" Margin="0,0,6,0" />
+      <TextBlock x:Name="reason" Text="{Binding Text}" />
+    </StackPanel>
+    <HierarchicalDataTemplate.Triggers>
+      <DataTrigger Binding="{Binding IsLowRelevance}" Value="True">
+        <Setter TargetName="importPanel" Property="Opacity" Value="0.3" />
+      </DataTrigger>
+      <DataTrigger Binding="{Binding IsSelected}" Value="False">
+        <Setter TargetName="label" Property="Foreground" Value="{StaticResource NoImportStroke}" />
+        <Setter TargetName="reason" Property="Background" Value="BlanchedAlmond" />
+      </DataTrigger>
+    </HierarchicalDataTemplate.Triggers>
+  </HierarchicalDataTemplate>
+
+  <DataTemplate DataType="{x:Type core:ButtonNode}">
+    <StackPanel Orientation="Horizontal">
+      <Button x:Name="button" 
+              Content="{Binding Text}" 
+              Command="{Binding Command}" 
+              Padding="4,2,4,2"/>
+    </StackPanel>
+  </DataTemplate>
+
+  <DataTemplate DataType="{x:Type l:Error}">
+    <StackPanel Orientation="Horizontal">
+      <Rectangle x:Name="icon" Style="{StaticResource NodeIcon}" Stroke="{StaticResource ErrorStroke}" Fill="{StaticResource ErrorBrush}" />
+      <TextBlock x:Name="text" Text="{Binding}" />
+    </StackPanel>
+    <DataTemplate.Triggers>
+      <DataTrigger Binding="{Binding IsSelected}" Value="False">
+        <Setter TargetName="text" Property="Foreground" Value="{StaticResource ErrorStroke}" />
+      </DataTrigger>
+    </DataTemplate.Triggers>
+  </DataTemplate>
+
+  <DataTemplate DataType="{x:Type l:Warning}">
+    <StackPanel Orientation="Horizontal">
+      <Rectangle x:Name="icon" Style="{StaticResource NodeIcon}" Stroke="{StaticResource WarningStroke}" Fill="{StaticResource WarningBrush}" />
+      <TextBlock Text="{Binding}" />
+    </StackPanel>
+  </DataTemplate>
+
+  <DataTemplate DataType="{x:Type core:Note}">
+    <StackPanel Orientation="Horizontal">
+      <Border BorderBrush="LightGray" BorderThickness="1" Margin="4" Background="{DynamicResource Theme_InfoBarBackground}" Padding="6">
+        <TextBlock Text="{Binding Text}"
+                   Foreground="Gray"
+                   TextWrapping="Wrap"/>
+      </Border>
+    </StackPanel>
+  </DataTemplate>
+
+  <HierarchicalDataTemplate DataType="{x:Type l:SourceFile}"
+                            ItemsSource="{Binding Children}">
+    <StackPanel Orientation="Horizontal">
+      <Rectangle x:Name="icon" Style="{StaticResource NodeIcon}" Stroke="{StaticResource MessageStroke}" Fill="{StaticResource MessageBrush}" />
+      <TextBlock x:Name="messageText" Text="{Binding Name}" />
+    </StackPanel>
+  </HierarchicalDataTemplate>
+
+  <DataTemplate DataType="{x:Type l:SourceFileLine}">
+    <StackPanel Orientation="Horizontal">
+      <TextBlock x:Name="lineNumber" Text="{Binding LineNumber}" FontFamily="Consolas" Foreground="Teal" Margin="0,0,12,0" />
+      <TextBlock x:Name="messageText" Text="{Binding LineText}" FontFamily="Consolas" />
+    </StackPanel>
+    <DataTemplate.Triggers>
+      <DataTrigger Binding="{Binding IsSelected}" Value="True">
+        <Setter TargetName="lineNumber" Property="Foreground" Value="White" />
+      </DataTrigger>
+    </DataTemplate.Triggers>
+  </DataTemplate>
+
+  <HierarchicalDataTemplate DataType="{x:Type core:ProxyNode}"
+                            ItemsSource="{Binding Children}">
+    <StackPanel Orientation="Horizontal">
+      <Rectangle x:Name="icon" Style="{StaticResource NodeIcon}" Stroke="{StaticResource ParameterStroke}" Fill="{StaticResource ParameterBrush}" />
+      <ItemsControl x:Name="text" ItemsSource="{Binding Highlights}" Focusable="False">
+        <ItemsControl.Resources>
+          <DataTemplate DataType="{x:Type core:HighlightedText}">
+            <TextBlock Foreground="Black" Background="Yellow" Text="{Binding Text}" />
+          </DataTemplate>
+        </ItemsControl.Resources>
+        <ItemsControl.ItemsPanel>
+          <ItemsPanelTemplate>
+            <StackPanel Orientation="Horizontal" IsItemsHost="True" />
+          </ItemsPanelTemplate>
+        </ItemsControl.ItemsPanel>
+      </ItemsControl>
+    </StackPanel>
+    <HierarchicalDataTemplate.Triggers>
+      <DataTrigger Binding="{Binding OriginalType}" Value="Folder">
+        <Setter TargetName="icon" Property="Stroke" Value="{StaticResource FolderStroke}" />
+        <Setter TargetName="icon" Property="Fill" Value="{StaticResource ClosedFolderBrush}" />
+      </DataTrigger>
+      <DataTrigger Binding="{Binding OriginalType}" Value="Target">
+        <Setter TargetName="icon" Property="Stroke" Value="{StaticResource TargetStroke}" />
+        <Setter TargetName="icon" Property="Fill" Value="{StaticResource TargetBrush}" />
+      </DataTrigger>
+      <DataTrigger Binding="{Binding OriginalType}" Value="Task">
+        <Setter TargetName="icon" Property="Stroke" Value="{StaticResource TaskStroke}" />
+        <Setter TargetName="icon" Property="Fill" Value="{StaticResource TaskBrush}" />
+      </DataTrigger>
+      <DataTrigger Binding="{Binding OriginalType}" Value="AddItem">
+        <Setter TargetName="icon" Property="Stroke" Value="{StaticResource ItemStroke}" />
+        <Setter TargetName="icon" Property="Fill" Value="{StaticResource ItemBrush}" />
+      </DataTrigger>
+      <DataTrigger Binding="{Binding OriginalType}" Value="RemoveItem">
+        <Setter TargetName="icon" Property="Stroke" Value="{StaticResource ItemStroke}" />
+        <Setter TargetName="icon" Property="Fill" Value="{StaticResource ItemBrush}" />
+      </DataTrigger>
+      <DataTrigger Binding="{Binding OriginalType}" Value="Item">
+        <Setter TargetName="icon" Property="Stroke" Value="{StaticResource ItemStroke}" />
+        <Setter TargetName="icon" Property="Fill" Value="{StaticResource ItemBrush}" />
+      </DataTrigger>
+      <DataTrigger Binding="{Binding OriginalType}" Value="Metadata">
+        <Setter TargetName="icon" Property="Stroke" Value="{StaticResource MetadataStroke}" />
+        <Setter TargetName="icon" Property="Fill" Value="{StaticResource ItemBrush}" />
+      </DataTrigger>
+      <DataTrigger Binding="{Binding OriginalType}" Value="Property">
+        <Setter TargetName="icon" Property="Stroke" Value="{StaticResource PropertyStroke}" />
+        <Setter TargetName="icon" Property="Fill" Value="{StaticResource PropertyBrush}" />
+      </DataTrigger>
+      <DataTrigger Binding="{Binding OriginalType}" Value="Parameter">
+        <Setter TargetName="icon" Property="Stroke" Value="{StaticResource ParameterStroke}" />
+        <Setter TargetName="icon" Property="Fill" Value="{StaticResource ParameterBrush}" />
+      </DataTrigger>
+      <DataTrigger Binding="{Binding OriginalType}" Value="Message">
+        <Setter TargetName="icon" Property="Stroke" Value="{StaticResource MessageStroke}" />
+        <Setter TargetName="icon" Property="Fill" Value="{StaticResource MessageBrush}" />
+      </DataTrigger>
+      <DataTrigger Binding="{Binding OriginalType}" Value="Error">
+        <Setter TargetName="icon" Property="Stroke" Value="{StaticResource ErrorStroke}" />
+        <Setter TargetName="icon" Property="Fill" Value="{StaticResource ErrorBrush}" />
+      </DataTrigger>
+      <DataTrigger Binding="{Binding OriginalType}" Value="Warning">
+        <Setter TargetName="icon" Property="Stroke" Value="{StaticResource WarningStroke}" />
+        <Setter TargetName="icon" Property="Fill" Value="{StaticResource WarningBrush}" />
+      </DataTrigger>
+      <DataTrigger Binding="{Binding OriginalType}" Value="Import">
+        <Setter TargetName="icon" Property="Stroke" Value="{StaticResource ImportStroke}" />
+        <Setter TargetName="icon" Property="Fill" Value="{StaticResource ImportBrush}" />
+      </DataTrigger>
+      <DataTrigger Binding="{Binding OriginalType}" Value="NoImport">
+        <Setter TargetName="icon" Property="Stroke" Value="{StaticResource NoImportStroke}" />
+        <Setter TargetName="icon" Property="Fill" Value="{StaticResource NoImportBrush}" />
+      </DataTrigger>
+      <DataTrigger Binding="{Binding ProjectExtension}" Value=".sln">
+        <Setter TargetName="icon" Property="Fill" Value="{StaticResource SlnIcon}" />
+        <Setter TargetName="icon" Property="Height" Value="16" />
+        <Setter TargetName="icon" Property="Width" Value="16" />
+        <Setter TargetName="icon" Property="StrokeThickness" Value="0" />
+        <Setter TargetName="icon" Property="Margin" Value="2,2,6,2" />
+        <Setter TargetName="text" Property="Margin" Value="0,2,0,0" />
+      </DataTrigger>
+      <DataTrigger Binding="{Binding ProjectExtension}" Value=".csproj">
+        <Setter TargetName="icon" Property="Fill" Value="{StaticResource CSProjIcon}" />
+        <Setter TargetName="icon" Property="Height" Value="16" />
+        <Setter TargetName="icon" Property="Width" Value="16" />
+        <Setter TargetName="icon" Property="StrokeThickness" Value="0" />
+        <Setter TargetName="icon" Property="Margin" Value="2,2,6,2" />
+        <Setter TargetName="text" Property="Margin" Value="0,2,0,0" />
+      </DataTrigger>
+      <DataTrigger Binding="{Binding ProjectExtension}" Value="other">
+        <Setter TargetName="icon" Property="Fill" Value="{StaticResource GenericProjectIcon}" />
+        <Setter TargetName="icon" Property="Height" Value="16" />
+        <Setter TargetName="icon" Property="Width" Value="16" />
+        <Setter TargetName="icon" Property="StrokeThickness" Value="0" />
+        <Setter TargetName="icon" Property="Margin" Value="2,2,6,2" />
+        <Setter TargetName="text" Property="Margin" Value="0,2,0,0" />
+      </DataTrigger>
+    </HierarchicalDataTemplate.Triggers>
+  </HierarchicalDataTemplate>
+
+  <DataTemplate DataType="{x:Type core:WelcomeScreen}">
+    <Grid x:Name="welcomeScreen">
+      <TextBlock Text="{Binding Version}" 
+                 Foreground="Gray" 
+                 FontSize="16" 
+                 Margin="20"
+                 HorizontalAlignment="Right"
+                 VerticalAlignment="Top"/>
+      <Grid
+          HorizontalAlignment="Center"
+          VerticalAlignment="Center">
+        <Rectangle Fill="Black">
+          <Rectangle.Effect>
+            <DropShadowEffect BlurRadius="40" 
+                            Color="LightGray" 
+                            Direction="-45" 
+                            Opacity="1.0" 
+                            RenderingBias="Performance" 
+                            ShadowDepth="40" />
+          </Rectangle.Effect>
+        </Rectangle>
+        <Grid Background="{DynamicResource Theme_WhiteBackground}">
+          <Grid.RowDefinitions>
+            <RowDefinition Height="Auto" />
+            <RowDefinition Height="Auto" />
+            <RowDefinition Height="Auto" />
+            <RowDefinition Height="Auto" />
+            <RowDefinition Height="Auto" />
+          </Grid.RowDefinitions>
+          <TextBlock x:Name="customMessage" 
+                     Grid.Row="0"
+                     FontSize="16"
+                     Foreground="Red"
+                     Margin="10"
+                     TextWrapping="Wrap"
+                     Visibility="{Binding Message, Converter={x:Static s:StringEmptinessToVisibilityConverter.Instance}}"
+                     Text="{Binding Message}"/>
+          <Grid x:Name="openLogOrProjectCompartment" 
+                Grid.Row="1">
+            <Grid.ColumnDefinitions>
+              <ColumnDefinition Width="Auto" />
+              <ColumnDefinition Width="Auto" />
+            </Grid.ColumnDefinitions>
+            <Button Margin="20"
+                  MinWidth="200"
+                  MinHeight="200"
+                  Command="{Binding OpenProjectCommand}">
+              <StackPanel>
+                <Rectangle Width="100" Height="100" Margin="20" Fill="{StaticResource SlnIcon}" />
+                <TextBlock Text="Open Project/Solution" 
+                         FontSize="16" 
+                         Margin="10"
+                         HorizontalAlignment="Center"/>
+              </StackPanel>
+            </Button>
+            <Button Margin="0,20,20,20"
+                  MinWidth="200"
+                  MinHeight="200"
+                  Command="{Binding OpenLogFileCommand}"
+                  Grid.Column="1">
+              <StackPanel>
+                <Canvas Width="100" Height="100" Margin="20">
+                  <Canvas.Effect>
+                    <DropShadowEffect BlurRadius="15" Color="Gray" Opacity="0.5" />
+                  </Canvas.Effect>
+                  <Canvas.RenderTransform>
+                    <ScaleTransform ScaleX="1" ScaleY="1" />
+                  </Canvas.RenderTransform>
+                  <Rectangle Width="35" Height="35" Canvas.Left="0" Canvas.Top="0" Stroke="{StaticResource TargetStroke}" Fill="{StaticResource TargetBrush}" />
+                  <Rectangle Width="35" Height="35" Canvas.Left="25" Canvas.Top="35" Stroke="{StaticResource ParameterStroke}" Fill="{StaticResource ParameterBrush}" />
+                  <Rectangle Width="35" Height="35" Canvas.Left="25" Canvas.Top="70" Stroke="{StaticResource TaskStroke}" Fill="{StaticResource TaskBrush}" />
+                  <Rectangle Width="35" Height="35" Canvas.Left="60" Canvas.Top="35" Stroke="{StaticResource ItemStroke}" Fill="{StaticResource ItemBrush}" />
+                  <Rectangle Width="35" Height="35" Canvas.Left="60" Canvas.Top="70" Stroke="{StaticResource FolderStroke}" Fill="{StaticResource ClosedFolderBrush}" />
+                  <Line X1="16" Y1="35" X2="16" Y2="87" Stroke="Black" />
+                  <Line X1="16" Y1="87" X2="25" Y2="87" Stroke="Black" />
+                  <Line X1="16" Y1="53" X2="25" Y2="53" Stroke="Black" />
+                </Canvas>
+                <TextBlock Text="Open Log File"
+                         FontSize="16"
+                         Margin="10"
+                         HorizontalAlignment="Center" />
+              </StackPanel>
+            </Button>
+          </Grid>
+          <Grid x:Name="recentProjects" 
+            Grid.Row="2"
+            Visibility="{Binding ShowRecentProjects, Converter={StaticResource booleanToVisibilityConverter}}">
+            <GroupBox Header="Recent projects and solutions"
+                  Margin="10">
+              <ListBox ItemsSource="{Binding RecentProjects}"
+                   Margin="10"
+                   SelectedItem="{Binding SelectedProject, Mode=OneWayToSource}"
+                   Background="Transparent"
+                   BorderBrush="Transparent"
+                   BorderThickness="0"/>
+            </GroupBox>
+          </Grid>
+          <Grid x:Name="recentLogs"
+            Grid.Row="3"
+            Visibility="{Binding ShowRecentLogs, Converter={StaticResource booleanToVisibilityConverter}}">
+            <GroupBox Header="Recent logs"
+                  Margin="10">
+              <ListBox ItemsSource="{Binding RecentLogs}" 
+                   Margin="10"
+                   SelectedItem="{Binding SelectedLog, Mode=OneWayToSource}"
+                   Background="Transparent"
+                   BorderBrush="Transparent"
+                   BorderThickness="0"/>
+            </GroupBox>
+          </Grid>
+          <StackPanel Grid.Row="4">
+            <CheckBox Content="Enable tree virtualization (faster, but may cause hangs)"
+                      Margin="10,0,10,10"
+                      IsChecked="{Binding EnableVirtualization}"
+                      ToolTip="Disable virtualization if you're experiencing hangs or deadlocks when scrolling the tree"/>
+            <CheckBox Content="Display all targets directly under the project (flattened in temporal order)"
+                      Margin="10,0,10,10"
+                      IsChecked="{Binding ParentAllTargetsUnderProject}" 
+                      ToolTip="Linearize/flatten all targets under the project instead of parenting targets under their dependency target"/>
+          </StackPanel>
+        </Grid>
+      </Grid>
+    </Grid>
+  </DataTemplate>
+
+  <DataTemplate DataType="{x:Type local:BuildParametersScreen}">
+    <Grid x:Name="buildParameters" 
+          HorizontalAlignment="Center"
+          VerticalAlignment="Center"
+          Margin="40">
+      <Grid.RowDefinitions>
+        <RowDefinition Height="Auto" />
+        <RowDefinition Height="Auto" />
+      </Grid.RowDefinitions>
+      <StackPanel Grid.Row="0"
+                  Margin="40,40,40,10">
+        <TextBlock Text="Specify custom MSBuild command line arguments:" 
+                   Margin="0,0,0,7"/>
+        <WrapPanel Orientation="Horizontal">
+          <ComboBox ItemsSource="{Binding MSBuildLocations}" 
+                    IsSynchronizedWithCurrentItem="True"
+                    ToolTip="Select MSBuild toolset to use for building"
+                    Height="22"
+                    IsEditable="False" />
+          <Button Command="{Binding BrowseForMSBuildCommand}"
+                  Width="22"
+                  Height="22"
+                  ToolTip="Browse for custom MSBuild.exe location..."
+                  Margin="0,0,8,0">
+            <StackPanel Orientation="Horizontal">
+              <Rectangle Width="2" Height="2" Margin="2" Fill="{DynamicResource {x:Static SystemColors.ControlTextBrushKey}}" />
+              <Rectangle Width="2" Height="2" Margin="0,2,2,2" Fill="{DynamicResource {x:Static SystemColors.ControlTextBrushKey}}" />
+              <Rectangle Width="2" Height="2" Margin="0,2,2,2" Fill="{DynamicResource {x:Static SystemColors.ControlTextBrushKey}}" />
+            </StackPanel>
+          </Button>
+          <TextBlock Text="{Binding PrefixArguments}" 
+                     Margin="0,3,0,0"
+                     TextWrapping="Wrap" />
+          <TextBox x:Name="argumentsText"
+                   Margin="4,0,4,0"
+                   Padding="0,1,0,0"
+                   Text="{Binding MSBuildArguments, UpdateSourceTrigger=PropertyChanged}" 
+                   TextWrapping="Wrap"
+                   MinWidth="300">
+            <TextBox.InputBindings>
+              <KeyBinding Key="Enter" 
+                          Command="{Binding BuildCommand}" />
+            </TextBox.InputBindings>
+          </TextBox>
+
+          <TextBlock Text="{Binding PostfixArguments}"
+                     TextWrapping="Wrap"/>
+        </WrapPanel>
+        <Button Content="Copy command line to clipboard" 
+                Command="{Binding CopyCommand}"
+                Padding="4,0,4,0"
+                Height="23"
+                HorizontalAlignment="Right"
+                Margin="4" />
+      </StackPanel>
+      <StackPanel Grid.Row="1"
+                  HorizontalAlignment="Center"
+                  Margin="40,10,40,40"
+                  Orientation="Horizontal">
+        <Button Content="Build" Command="{Binding BuildCommand}" Width="75" Height="23" Margin="7" />
+        <Button Content="Cancel" Command="{Binding CancelCommand}" Width="75" Height="23" Margin="0,7,7,7" />
+      </StackPanel>
+    </Grid>
+  </DataTemplate>
+
+  <DataTemplate DataType="{x:Type core:BuildProgress}">
+    <Grid x:Name="buildProgress" 
+          HorizontalAlignment="Center"
+          VerticalAlignment="Center"
+          Margin="40">
+      <Grid.RowDefinitions>
+        <RowDefinition Height="Auto" />
+        <RowDefinition Height="Auto" />
+        <RowDefinition Height="Auto" />
+      </Grid.RowDefinitions>
+      <TextBlock x:Name="text"
+                 Text="{Binding ProgressText}"
+                 HorizontalAlignment="Center"
+                 TextWrapping="Wrap" />
+      <ProgressBar Grid.Row="1" 
+                   IsIndeterminate="True" 
+                   HorizontalAlignment="Center"
+                   Width="200" 
+                   Height="23" 
+                   Margin="10" />
+      <StackPanel Grid.Row="2"
+                  Margin="40"
+                  Visibility="{Binding ShowCommandLine, Converter={StaticResource booleanToVisibilityConverter}}">
+        <TextBlock Text="Using command line (press Ctrl+C to copy):" Margin="0,0,0,7"/>
+        <TextBox Text="{Binding MSBuildCommandLine}" 
+                 IsReadOnly="True" 
+                 TextWrapping="Wrap"
+                 AcceptsReturn="True"
+                 Background="#E0E0E0"
+                 MinHeight="23"
+                 IsReadOnlyCaretVisible="True" />
+      </StackPanel>
+    </Grid>
+  </DataTemplate>
+
+  <!--=================================================================
+        TreeViewItem
+    ==================================================================-->
+
+  <SolidColorBrush x:Key="&#465;" Color="#FF818181"/>
+  <SolidColorBrush x:Key="&#466;" Color="#FFFFFFFF"/>
+  <SolidColorBrush x:Key="&#467;" Color="#FF27C7F7"/>
+  <SolidColorBrush x:Key="&#468;" Color="#FFCCEEFB"/>
+  <SolidColorBrush x:Key="&#469;" Color="#FF262626"/>
+  <SolidColorBrush x:Key="&#470;" Color="#FF595959"/>
+  <SolidColorBrush x:Key="&#471;" Color="#FF1CC4F7"/>
+  <SolidColorBrush x:Key="&#472;" Color="#FF82DFFB"/>
+
+  <PathGeometry x:Key="&#473;">
+    <PathGeometry.Figures>
+      <PathFigureCollection>
+        <PathFigure IsFilled="True" StartPoint="0 0" IsClosed="True">
+          <PathFigure.Segments>
+            <PathSegmentCollection>
+              <LineSegment Point="0 6"/>
+              <LineSegment Point="6 0"/>
+            </PathSegmentCollection>
+          </PathFigure.Segments>
+        </PathFigure>
+      </PathFigureCollection>
+    </PathGeometry.Figures>
+  </PathGeometry>
+  <Style x:Key="&#474;" TargetType="{x:Type ToggleButton}">
+    <Setter Property="Focusable" Value="False"/>
+    <Setter Property="Width" Value="16"/>
+    <Setter Property="Height" Value="16"/>
+    <Setter Property="Template">
+      <Setter.Value>
+        <ControlTemplate TargetType="{x:Type ToggleButton}">
+          <Border Width="16"
+                  Height="16"
+                  Background="Transparent"
+                  Padding="5,5,5,5">
+            <Path x:Name="ExpandPath"
+                  Fill="{StaticResource &#466;}"
+                  Stroke="{StaticResource &#465;}"
+                  Data="{StaticResource &#473;}">
+              <Path.RenderTransform>
+                <RotateTransform Angle="135" CenterX="3" CenterY="3"/>
+              </Path.RenderTransform>
+            </Path>
+          </Border>
+          <ControlTemplate.Triggers>
+            <Trigger Property="IsChecked" Value="True">
+              <Setter TargetName="ExpandPath" Property="RenderTransform">
+                <Setter.Value>
+                  <RotateTransform Angle="180" CenterX="3" CenterY="3"/>
+                </Setter.Value>
+              </Setter>
+              <Setter TargetName="ExpandPath" Property="Fill" Value="{StaticResource &#470;}"/>
+              <Setter TargetName="ExpandPath" Property="Stroke" Value="{StaticResource &#469;}"/>
+            </Trigger>
+            <Trigger Property="IsMouseOver" Value="True">
+              <Setter TargetName="ExpandPath" Property="Stroke" Value="{StaticResource &#467;}"/>
+              <Setter TargetName="ExpandPath" Property="Fill" Value="{StaticResource &#468;}"/>
+            </Trigger>
+            <MultiTrigger>
+              <MultiTrigger.Conditions>
+                <Condition Property="IsMouseOver" Value="True"/>
+                <Condition Property="IsChecked" Value="True"/>
+              </MultiTrigger.Conditions>
+              <Setter TargetName="ExpandPath" Property="Stroke" Value="{StaticResource &#471;}"/>
+              <Setter TargetName="ExpandPath" Property="Fill" Value="{StaticResource &#472;}"/>
+            </MultiTrigger>
+          </ControlTemplate.Triggers>
+        </ControlTemplate>
+      </Setter.Value>
+    </Setter>
+  </Style>
+
+  <Style x:Key="&#475;">
+    <Setter Property="Control.Template">
+      <Setter.Value>
+        <ControlTemplate>
+          <Rectangle />
+        </ControlTemplate>
+      </Setter.Value>
+    </Setter>
+  </Style>
+  <Style x:Key="{x:Type TreeViewItem}"
+         TargetType="{x:Type TreeViewItem}">
+    <Setter Property="Background"
+            Value="Transparent"/>
+    <Setter Property="HorizontalContentAlignment"
+            Value="{Binding Path=HorizontalContentAlignment,RelativeSource={RelativeSource AncestorType={x:Type ItemsControl}}}"/>
+    <Setter Property="VerticalContentAlignment"
+            Value="{Binding Path=VerticalContentAlignment,RelativeSource={RelativeSource AncestorType={x:Type ItemsControl}}}"/>
+    <Setter Property="Padding"
+            Value="1,0,0,0"/>
+    <Setter Property="Foreground"
+            Value="{DynamicResource {x:Static SystemColors.ControlTextBrushKey}}"/>
+    <Setter Property="FocusVisualStyle"
+            Value="{StaticResource &#475;}"/>
+    <Setter Property="Template">
+      <Setter.Value>
+        <ControlTemplate TargetType="{x:Type TreeViewItem}">
+          <Grid>
+            <Grid.ColumnDefinitions>
+              <ColumnDefinition MinWidth="19" Width="Auto"/>
+              <ColumnDefinition Width="Auto"/>
+              <ColumnDefinition Width="*"/>
+            </Grid.ColumnDefinitions>
+            <Grid.RowDefinitions>
+              <RowDefinition Height="Auto"/>
+              <RowDefinition/>
+            </Grid.RowDefinitions>
+            <ToggleButton x:Name="Expander"
+                          Style="{StaticResource &#474;}"
+                          IsChecked="{Binding Path=IsExpanded,RelativeSource={RelativeSource TemplatedParent}}"
+                          ClickMode="Press"/>
+            <Border Name="Bd"
+                    Grid.Column="1"
+                    Grid.ColumnSpan="2"
+                    Background="{TemplateBinding Background}"
+                    BorderBrush="{TemplateBinding BorderBrush}"
+                    BorderThickness="{TemplateBinding BorderThickness}"
+                    Padding="{TemplateBinding Padding}"
+                    SnapsToDevicePixels="true">
+              <ContentPresenter x:Name="PART_Header"
+                                ContentSource="Header"
+                                HorizontalAlignment="{TemplateBinding HorizontalContentAlignment}"
+                                SnapsToDevicePixels="{TemplateBinding SnapsToDevicePixels}"/>
+            </Border>
+            <ItemsPresenter x:Name="ItemsHost" Grid.Row="1" Grid.Column="1" Grid.ColumnSpan="2"/>
+            <Ellipse x:Name="SearchResult"
+                     Grid.Column="1"
+                     Width="6" Height="6" Margin="1,1,0,0" StrokeThickness="1"
+                     HorizontalAlignment="Left" VerticalAlignment="Top"
+                     Visibility="Collapsed" />
+          </Grid>
+          <ControlTemplate.Triggers>
+            <Trigger Property="IsExpanded" Value="false">
+              <Setter TargetName="ItemsHost" Property="Visibility" Value="Collapsed"/>
+            </Trigger>
+            <Trigger Property="HasItems" Value="false">
+              <Setter TargetName="Expander" Property="Visibility" Value="Hidden"/>
+            </Trigger>
+            <Trigger Property="IsSelected" Value="true">
+              <Setter TargetName="Bd" Property="Background" Value="{DynamicResource {x:Static SystemColors.HighlightBrushKey}}"/>
+              <Setter Property="Foreground" Value="{DynamicResource {x:Static SystemColors.HighlightTextBrushKey}}"/>
+            </Trigger>
+            <DataTrigger Binding="{Binding ContainsSearchResult}" Value="True">
+              <Setter TargetName="SearchResult" Property="Visibility" Value="Visible" />
+              <Setter TargetName="SearchResult" Property="Fill" Value="{StaticResource ContainsSearchResultBrush}" />
+              <Setter TargetName="SearchResult" Property="Stroke" Value="{StaticResource ContainsSearchResultStroke}" />
+            </DataTrigger>
+            <DataTrigger Binding="{Binding IsSearchResult}" Value="True">
+              <Setter TargetName="SearchResult" Property="Visibility" Value="Visible" />
+              <Setter TargetName="SearchResult" Property="Fill" Value="{StaticResource SearchResultBrush}" />
+              <Setter TargetName="SearchResult" Property="Stroke" Value="{StaticResource SearchResultStroke}" />
+            </DataTrigger>
+            <MultiTrigger>
+              <MultiTrigger.Conditions>
+                <Condition Property="IsSelected" Value="true"/>
+                <Condition Property="IsSelectionActive" Value="false"/>
+              </MultiTrigger.Conditions>
+              <Setter TargetName="Bd" Property="Background" Value="#D0D0D0"/>
+              <Setter Property="Foreground" Value="{DynamicResource {x:Static SystemColors.InactiveSelectionHighlightTextBrushKey}}"/>
+            </MultiTrigger>
+            <Trigger Property="IsEnabled" Value="false">
+              <Setter Property="Foreground" Value="{DynamicResource {x:Static SystemColors.GrayTextBrushKey}}"/>
+            </Trigger>
+          </ControlTemplate.Triggers>
+        </ControlTemplate>
+      </Setter.Value>
+    </Setter>
+    <Style.Triggers>
+      <Trigger Property="VirtualizingPanel.IsVirtualizing" Value="true">
+        <Setter Property="ItemsPanel">
+          <Setter.Value>
+            <ItemsPanelTemplate>
+              <VirtualizingStackPanel/>
+            </ItemsPanelTemplate>
+          </Setter.Value>
+        </Setter>
+      </Trigger>
+    </Style.Triggers>
+  </Style>
+
+  <ControlTemplate x:Key="closeButtonTemplate">
+    <Border x:Name="border"
+            Background="Transparent"
+            Visibility="{TemplateBinding Visibility}">
+      <Path Width="10"
+            Height="8"
+            VerticalAlignment="Center"
+            HorizontalAlignment="Center"
+            Fill="{Binding Path=(TextElement.Foreground), RelativeSource={RelativeSource Self}}"
+            Stretch="Uniform"
+            Data="F1 M 0,0L 2,0L 5,3L 8,0L 10,0L 6,4L 10,8L 8,8L 5,5L 2,8L 0,8L 4,4L 0,0 Z" />
+    </Border>
+    <ControlTemplate.Triggers>
+      <Trigger SourceName="border" Property="IsMouseOver" Value="true">
+        <Setter TargetName="border" Property="Background" Value="LightBlue" />
+      </Trigger>
+    </ControlTemplate.Triggers>
+  </ControlTemplate>
+
+  <DataTemplate x:Key="SourceFileTabHeaderTemplate">
+    <Grid>
+      <Grid.ColumnDefinitions>
+        <ColumnDefinition Width="Auto" />
+        <ColumnDefinition Width="Auto" />
+      </Grid.ColumnDefinitions>
+      <Button x:Uid="HideButton"
+              x:Name="HideButton"
+              Width="16"
+              Height="16"
+              Template="{StaticResource closeButtonTemplate}"
+              Grid.Column="1"
+              Command="{Binding Close}"
+              VerticalAlignment="Center"
+              Margin="4,2,-2,0"
+              ToolTip="Close">
+      </Button>
+      <TextBlock MinWidth="50" Text="{Binding Header}" VerticalAlignment="Center" />
+    </Grid>
+  </DataTemplate>
+
+</ResourceDictionary>