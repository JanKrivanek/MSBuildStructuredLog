﻿using System;
using System.Diagnostics;
using System.IO;
using System.Threading.Tasks;
using Microsoft.Build.Logging.StructuredLogger;

namespace StructuredLogViewer
{
    public class HostedBuild
    {
        private readonly string customArguments;
        private readonly string currentDirectory;
        private readonly string projectFilePath;

        public HostedBuild(string projectFilePath, string customArguments)
        {
            this.projectFilePath = Path.GetFullPath(projectFilePath);
            this.customArguments = customArguments ?? "";
            this.currentDirectory = Path.GetDirectoryName(projectFilePath);
        }

        private static readonly string logFilePath = Path.Combine(Path.GetTempPath(), $"MSBuildStructuredLog-{Process.GetCurrentProcess().Id}.binlog");

        public static string GetPostfixArguments()
        {
<<<<<<< HEAD
            var loggerDll = typeof(Microsoft.Build.Logging.StructuredLogger.StructuredLogger).Assembly.Location;
            return $@"/v:diag /nologo /clp:NoSummary;Verbosity=minimal /logger:{nameof(StructuredLogger)},""{loggerDll}"";""{logFilePath}""";
=======
            return $@"/v:diag /nologo /clp:NoSummary;Verbosity=minimal /bl";
>>>>>>> 6acab16d
        }

        public Task<Build> BuildAndGetResult(BuildProgress progress)
        {
            var msbuildExe = SettingsService.GetMSBuildExe();
            var postfixArguments = GetPostfixArguments();

            // the command line we pass to Process.Start doesn't need msbuild.exe
            var commandLine = $"{projectFilePath.QuoteIfNeeded()} {customArguments} {postfixArguments}";

            // the command line we display to the user should contain the full path to msbuild.exe
            progress.MSBuildCommandLine = $"{msbuildExe.QuoteIfNeeded()} {commandLine}";

            return System.Threading.Tasks.Task.Run(() =>
            {
                try
                {
                    var arguments = commandLine;
                    var processStartInfo = new ProcessStartInfo(msbuildExe, arguments);
                    processStartInfo.WorkingDirectory = Path.GetDirectoryName(projectFilePath);
                    var process = Process.Start(processStartInfo);
                    process.WaitForExit();

                    var logFilePath = Path.Combine(currentDirectory, "msbuild.binlog");

                    var build = Serialization.Read(logFilePath);
                    //File.Delete(logFilePath);

                    //var projectImportsZip = Path.ChangeExtension(logFilePath, ".ProjectImports.zip");
                    //if (File.Exists(projectImportsZip))
                    //{
                    //    File.Delete(projectImportsZip);
                    //}

                    return build;
                }
                catch (Exception ex)
                {
                    ex = ExceptionHandler.Unwrap(ex);
                    var build = new Build();
                    build.Succeeded = false;
                    build.AddChild(new Message() { Text = "Exception occurred during build:" });
                    build.AddChild(new Error() { Text = ex.ToString() });
                    return build;
                }
            });
        }
    }
}
<|MERGE_RESOLUTION|>--- conflicted
+++ resolved
@@ -1,80 +1,75 @@
-﻿using System;
-using System.Diagnostics;
-using System.IO;
-using System.Threading.Tasks;
-using Microsoft.Build.Logging.StructuredLogger;
-
-namespace StructuredLogViewer
-{
-    public class HostedBuild
-    {
-        private readonly string customArguments;
-        private readonly string currentDirectory;
-        private readonly string projectFilePath;
-
-        public HostedBuild(string projectFilePath, string customArguments)
-        {
-            this.projectFilePath = Path.GetFullPath(projectFilePath);
-            this.customArguments = customArguments ?? "";
-            this.currentDirectory = Path.GetDirectoryName(projectFilePath);
-        }
-
-        private static readonly string logFilePath = Path.Combine(Path.GetTempPath(), $"MSBuildStructuredLog-{Process.GetCurrentProcess().Id}.binlog");
-
-        public static string GetPostfixArguments()
-        {
-<<<<<<< HEAD
-            var loggerDll = typeof(Microsoft.Build.Logging.StructuredLogger.StructuredLogger).Assembly.Location;
-            return $@"/v:diag /nologo /clp:NoSummary;Verbosity=minimal /logger:{nameof(StructuredLogger)},""{loggerDll}"";""{logFilePath}""";
-=======
-            return $@"/v:diag /nologo /clp:NoSummary;Verbosity=minimal /bl";
->>>>>>> 6acab16d
-        }
-
-        public Task<Build> BuildAndGetResult(BuildProgress progress)
-        {
-            var msbuildExe = SettingsService.GetMSBuildExe();
-            var postfixArguments = GetPostfixArguments();
-
-            // the command line we pass to Process.Start doesn't need msbuild.exe
-            var commandLine = $"{projectFilePath.QuoteIfNeeded()} {customArguments} {postfixArguments}";
-
-            // the command line we display to the user should contain the full path to msbuild.exe
-            progress.MSBuildCommandLine = $"{msbuildExe.QuoteIfNeeded()} {commandLine}";
-
-            return System.Threading.Tasks.Task.Run(() =>
-            {
-                try
-                {
-                    var arguments = commandLine;
-                    var processStartInfo = new ProcessStartInfo(msbuildExe, arguments);
-                    processStartInfo.WorkingDirectory = Path.GetDirectoryName(projectFilePath);
-                    var process = Process.Start(processStartInfo);
-                    process.WaitForExit();
-
-                    var logFilePath = Path.Combine(currentDirectory, "msbuild.binlog");
-
-                    var build = Serialization.Read(logFilePath);
-                    //File.Delete(logFilePath);
-
-                    //var projectImportsZip = Path.ChangeExtension(logFilePath, ".ProjectImports.zip");
-                    //if (File.Exists(projectImportsZip))
-                    //{
-                    //    File.Delete(projectImportsZip);
-                    //}
-
-                    return build;
-                }
-                catch (Exception ex)
-                {
-                    ex = ExceptionHandler.Unwrap(ex);
-                    var build = new Build();
-                    build.Succeeded = false;
-                    build.AddChild(new Message() { Text = "Exception occurred during build:" });
-                    build.AddChild(new Error() { Text = ex.ToString() });
-                    return build;
-                }
-            });
-        }
-    }
-}
+﻿using System;
+using System.Diagnostics;
+using System.IO;
+using System.Threading.Tasks;
+using Microsoft.Build.Logging.StructuredLogger;
+
+namespace StructuredLogViewer
+{
+    public class HostedBuild
+    {
+        private readonly string customArguments;
+        private readonly string currentDirectory;
+        private readonly string projectFilePath;
+
+        public HostedBuild(string projectFilePath, string customArguments)
+        {
+            this.projectFilePath = Path.GetFullPath(projectFilePath);
+            this.customArguments = customArguments ?? "";
+            this.currentDirectory = Path.GetDirectoryName(projectFilePath);
+        }
+
+        private static readonly string logFilePath = Path.Combine(Path.GetTempPath(), $"MSBuildStructuredLog-{Process.GetCurrentProcess().Id}.binlog");
+
+        public static string GetPostfixArguments()
+        {
+            return $@"/v:diag /nologo /clp:NoSummary;Verbosity=minimal /bl";
+        }
+
+        public Task<Build> BuildAndGetResult(BuildProgress progress)
+        {
+            var msbuildExe = SettingsService.GetMSBuildExe();
+            var postfixArguments = GetPostfixArguments();
+
+            // the command line we pass to Process.Start doesn't need msbuild.exe
+            var commandLine = $"{projectFilePath.QuoteIfNeeded()} {customArguments} {postfixArguments}";
+
+            // the command line we display to the user should contain the full path to msbuild.exe
+            progress.MSBuildCommandLine = $"{msbuildExe.QuoteIfNeeded()} {commandLine}";
+
+            return System.Threading.Tasks.Task.Run(() =>
+            {
+                try
+                {
+                    var arguments = commandLine;
+                    var processStartInfo = new ProcessStartInfo(msbuildExe, arguments);
+                    processStartInfo.WorkingDirectory = Path.GetDirectoryName(projectFilePath);
+                    var process = Process.Start(processStartInfo);
+                    process.WaitForExit();
+
+                    var logFilePath = Path.Combine(currentDirectory, "msbuild.binlog");
+
+                    var build = Serialization.Read(logFilePath);
+                    //File.Delete(logFilePath);
+
+                    //var projectImportsZip = Path.ChangeExtension(logFilePath, ".ProjectImports.zip");
+                    //if (File.Exists(projectImportsZip))
+                    //{
+                    //    File.Delete(projectImportsZip);
+                    //}
+
+                    return build;
+                }
+                catch (Exception ex)
+                {
+                    ex = ExceptionHandler.Unwrap(ex);
+                    var build = new Build();
+                    build.Succeeded = false;
+                    build.AddChild(new Message() { Text = "Exception occurred during build:" });
+                    build.AddChild(new Error() { Text = ex.ToString() });
+                    return build;
+                }
+            });
+        }
+    }
+}